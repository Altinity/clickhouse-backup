--- conflicted
+++ resolved
@@ -6,19 +6,15 @@
 - Backup/Restore RBAC related objects from Zookeeper via direct connection to zookeeper/keeper, fix [604](https://github.com/Altinity/clickhouse-backup/issues/604)
 - Add `SHARDED_OPERATION_MODE` option, to easy create backup for sharded cluster, available values `none` (no sharding), `table` (table granularity), `database` (database granularity), `first-replica` (on the lexicographically sorted first active replica), thanks @mskwon, fix [639](https://github.com/Altinity/clickhouse-backup/issues/639), fix [648](https://github.com/Altinity/clickhouse-backup/pull/648)
 - Add support for `compression_format: none` for upload and download backups created with `--rbac` / `--rbac-only` or `--configs` / `--configs-only` options, fix [713](https://github.com/Altinity/clickhouse-backup/issues/713)
-<<<<<<< HEAD
-- Make ./tests/integration/ test parallel fix [721](https://github.com/Altinity/clickhouse-backup/issues/721)
+- Add support for s3 `GLACIER` storage class, when GET return error, then, it requires 5 minutes per key and restore could be slow. Use `GLACIER_IR`, it looks more robust, fix [614](https://github.com/Altinity/clickhouse-backup/issues/614)
+- Try Make ./tests/integration/ test parallel fix [721](https://github.com/Altinity/clickhouse-backup/issues/721)
  
-=======
-- Add support for s3 `GLACIER` storage class, when GET return error, then, it requires 5 minutes per key and restore could be slow. Use `GLACIER_IR`, it looks more robust, fix [614](https://github.com/Altinity/clickhouse-backup/issues/614)  
-
->>>>>>> 1c28c977
 BUG FIXES
 - fix possible create backup failures during UNFREEZE not exists tables, affected 2.2.7+ version, fix [704](https://github.com/Altinity/clickhouse-backup/issues/704)
 - fix too strict `system.parts_columns` check when backup create, exclude Enum and Tuple (JSON) and Nullable(Type) vs Type corner cases, fix [685](https://github.com/Altinity/clickhouse-backup/issues/685), fix [699](https://github.com/Altinity/clickhouse-backup/issues/699)  
 - fix `--rbac` behavior when /var/lib/clickhouse/access not exists
 - restore functions via `CREATE OR REPLACE`
-
+- fix apply skip_databases and get tables for corner case --tables="*pattern.*"
 # v2.3.2
 BUG FIXES
 - fix error when `backups_to_keep_local: -1`, fix [698](https://github.com/Altinity/clickhouse-backup/issues/698)
