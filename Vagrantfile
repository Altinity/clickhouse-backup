--- conflicted
+++ resolved
@@ -101,11 +101,7 @@
     apt-get install --no-install-recommends -y clickhouse-client clickhouse-server
 
     # golang
-<<<<<<< HEAD
-    export GOLANG_VERSION=1.21
-=======
     export GOLANG_VERSION=1.22
->>>>>>> 0a3a9f2a
     apt-key adv --keyserver keyserver.ubuntu.com --recv-keys 52B59B1571A79DBC054901C0F6BC817356A3D45E
     add-apt-repository ppa:longsleep/golang-backports
     apt-get install --no-install-recommends -y golang-${GOLANG_VERSION}
