package metadata

import (
	"encoding/json"
	apexLog "github.com/apex/log"
<<<<<<< HEAD
=======
	"os"
>>>>>>> f67d23fd
)

func (tm *TableMetadata) Load(location string) (uint64, error) {
	data, err := os.ReadFile(location)
	if err != nil {
		return 0, err
	}
	if err := json.Unmarshal(data, tm); err != nil {
		return 0, err
	}
	apexLog.Debugf("success TableMedata.Load(%s)", location)
	return uint64(len(data)), nil
}<|MERGE_RESOLUTION|>--- conflicted
+++ resolved
@@ -3,10 +3,7 @@
 import (
 	"encoding/json"
 	apexLog "github.com/apex/log"
-<<<<<<< HEAD
-=======
 	"os"
->>>>>>> f67d23fd
 )
 
 func (tm *TableMetadata) Load(location string) (uint64, error) {
