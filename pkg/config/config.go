--- conflicted
+++ resolved
@@ -385,11 +385,8 @@
 			ConfigDir:                        "/etc/clickhouse-server/",
 			RestartCommand:                   "systemctl restart clickhouse-server",
 			IgnoreNotExistsErrorDuringFreeze: true,
-<<<<<<< HEAD
+			CheckReplicasBeforeAttach:        true,
 			UseEmbeddedBackupRestore:         false,
-=======
-			CheckReplicasBeforeAttach:        true,
->>>>>>> 482252d2
 		},
 		AzureBlob: AzureBlobConfig{
 			EndpointSuffix:    "core.windows.net",
