--- conflicted
+++ resolved
@@ -3,11 +3,6 @@
 import (
 	"fmt"
 	"github.com/apex/log"
-<<<<<<< HEAD
-	"sort"
-
-=======
->>>>>>> be0ed86e
 	"github.com/mholt/archiver/v3"
 	"sort"
 	"time"
@@ -36,8 +31,6 @@
 				}
 			}
 		}
-<<<<<<< HEAD
-=======
 		// remove from old backup list backup with UploadDate `0001-01-01 00:00:00`, to avoid race condition for multiple shards copy
 		// fix https://github.com/AlexAkulov/clickhouse-backup/issues/409
 		i := 0
@@ -48,7 +41,6 @@
 			}
 		}
 		deletedBackups = deletedBackups[:i]
->>>>>>> be0ed86e
 		return deletedBackups
 	}
 	return []Backup{}
