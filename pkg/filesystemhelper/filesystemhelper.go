--- conflicted
+++ resolved
@@ -2,11 +2,7 @@
 
 import (
 	"fmt"
-<<<<<<< HEAD
-=======
-	"github.com/Altinity/clickhouse-backup/v2/pkg/utils"
 	"net/url"
->>>>>>> 0a3a9f2a
 	"os"
 	"path"
 	"path/filepath"
@@ -15,18 +11,11 @@
 	"syscall"
 	"time"
 
-<<<<<<< HEAD
-	"github.com/Altinity/clickhouse-backup/pkg/clickhouse"
-	"github.com/Altinity/clickhouse-backup/pkg/common"
-	"github.com/Altinity/clickhouse-backup/pkg/metadata"
-	"github.com/Altinity/clickhouse-backup/pkg/utils"
-	"github.com/rs/zerolog/log"
-=======
 	"github.com/Altinity/clickhouse-backup/v2/pkg/clickhouse"
 	"github.com/Altinity/clickhouse-backup/v2/pkg/common"
 	"github.com/Altinity/clickhouse-backup/v2/pkg/metadata"
-	apexLog "github.com/apex/log"
->>>>>>> 0a3a9f2a
+	"github.com/Altinity/clickhouse-backup/v2/pkg/utils"
+	"github.com/rs/zerolog/log"
 )
 
 var (
@@ -125,28 +114,8 @@
 	return nil
 }
 
-<<<<<<< HEAD
-// HardlinkBackupPartsToStorage - copy parts for specific table to detached folder
-func HardlinkBackupPartsToStorage(backupName string, backupTable metadata.TableMetadata, disks []clickhouse.Disk, tableDataPaths []string, ch *clickhouse.ClickHouse, toDetached bool) error {
-	start := time.Now()
-	dstDataPaths := clickhouse.GetDisksByPaths(disks, tableDataPaths)
-	dbAndTableDir := path.Join(common.TablePathEncode(backupTable.Database), common.TablePathEncode(backupTable.Table))
-	for _, backupDisk := range disks {
-		backupDiskName := backupDisk.Name
-		if len(backupTable.Parts[backupDiskName]) == 0 {
-			log.Debug().Msgf("%s disk have no parts", backupDisk.Name)
-			continue
-		}
-		dstParentDir, dstParentDirExists := dstDataPaths[backupDiskName]
-		if !dstParentDirExists {
-			return fmt.Errorf("dstDataPaths=%#v, not contains %s", dstDataPaths, backupDiskName)
-		}
-		if toDetached {
-			dstParentDir = filepath.Join(dstParentDir, "detached")
-=======
 // HardlinkBackupPartsToStorage - copy partitions for specific table to detached folder
 func HardlinkBackupPartsToStorage(backupName string, backupTable metadata.TableMetadata, disks []clickhouse.Disk, diskMap map[string]string, tableDataPaths []string, ch *clickhouse.ClickHouse, toDetached bool) error {
-	log := apexLog.WithFields(apexLog.Fields{"operation": "HardlinkBackupPartsToStorage"})
 	start := time.Now()
 	dstDataPaths := clickhouse.GetDisksByPaths(disks, tableDataPaths)
 	dbAndTableDir := path.Join(common.TablePathEncode(backupTable.Database), common.TablePathEncode(backupTable.Table))
@@ -165,7 +134,6 @@
 					}
 				}
 			}
->>>>>>> 0a3a9f2a
 		}
 	}
 	for backupDiskName := range backupTable.Parts {
@@ -244,8 +212,8 @@
 		if matched, err := filepath.Match(pattern, partitionId); err == nil && matched {
 			return true
 		} else if err != nil {
-			apexLog.Warnf("error filepath.Match(%s, %s) error: %v", pattern, partitionId, err)
-			apexLog.Debugf("%s not found in %s, file will filtered", partitionId, partitionsBackupMap)
+			log.Warn().Msgf("error filepath.Match(%s, %s) error: %v", pattern, partitionId, err)
+			log.Debug().Msgf("%s not found in %s, file will filtered", partitionId, partitionsBackupMap)
 			return false
 		}
 	}
@@ -258,8 +226,8 @@
 	if strings.Contains(fileName, "%") {
 		decodedFileName, err := url.QueryUnescape(fileName)
 		if err != nil {
-			apexLog.Warnf("error decoding %s: %v", fileName, err)
-			apexLog.Debugf("%s not found in %s, file will filtered", fileName, partitionsBackupMap)
+			log.Warn().Msgf("error decoding %s: %v", fileName, err)
+			log.Debug().Msgf("%s not found in %s, file will filtered", fileName, partitionsBackupMap)
 			return false
 		}
 		fileName = decodedFileName
@@ -271,20 +239,15 @@
 		if matched, err := filepath.Match(pattern, fileName); err == nil && matched {
 			return true
 		} else if err != nil {
-			apexLog.Warnf("error filepath.Match(%s, %s) error: %v", pattern, fileName, err)
-			apexLog.Debugf("%s not found in %s, file will filtered", fileName, partitionsBackupMap)
+			log.Warn().Msgf("error filepath.Match(%s, %s) error: %v", pattern, fileName, err)
+			log.Debug().Msgf("%s not found in %s, file will filtered", fileName, partitionsBackupMap)
 			return false
 		}
 	}
 	return false
 }
 
-<<<<<<< HEAD
-func MoveShadow(shadowPath, backupPartsPath string, partitionsBackupMap common.EmptyMap) ([]metadata.Part, int64, error) {
-=======
 func MoveShadowToBackup(shadowPath, backupPartsPath string, partitionsBackupMap common.EmptyMap, tableDiffFromRemote metadata.TableMetadata, disk clickhouse.Disk, version int) ([]metadata.Part, int64, error) {
-	log := apexLog.WithField("logger", "MoveShadowToBackup")
->>>>>>> 0a3a9f2a
 	size := int64(0)
 	parts := make([]metadata.Part, 0)
 	err := filepath.Walk(shadowPath, func(filePath string, info os.FileInfo, err error) error {
