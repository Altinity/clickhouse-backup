--- conflicted
+++ resolved
@@ -4,13 +4,6 @@
 	"context"
 	"encoding/json"
 	"fmt"
-<<<<<<< HEAD
-=======
-	"github.com/Altinity/clickhouse-backup/pkg/config"
-	"github.com/Altinity/clickhouse-backup/pkg/partition"
-	apexLog "github.com/apex/log"
-	"github.com/google/uuid"
->>>>>>> 2d6ae283
 	"io"
 	"net/url"
 	"os"
@@ -20,11 +13,11 @@
 	"sort"
 	"strings"
 
-	"github.com/Altinity/clickhouse-backup/pkg/clickhouse"
 	"github.com/Altinity/clickhouse-backup/pkg/common"
 	"github.com/Altinity/clickhouse-backup/pkg/config"
 	"github.com/Altinity/clickhouse-backup/pkg/filesystemhelper"
 	"github.com/Altinity/clickhouse-backup/pkg/metadata"
+	"github.com/Altinity/clickhouse-backup/pkg/partition"
 	"github.com/google/uuid"
 	"github.com/rs/zerolog/log"
 )
@@ -98,26 +91,9 @@
 			}
 			if isEmbeddedMetadata {
 				// embedded backup to s3 disk could contain only s3 key names inside .sql file
-				t, err := prepareTableMetadataFromSQL(data, metadataPath, names, log, b.cfg, database, table)
+				t, err := prepareTableMetadataFromSQL(data, metadataPath, names, b.cfg, database, table)
 				if err != nil {
-<<<<<<< HEAD
-					log.Warn().Msg(err.Error())
-				}
-				parts := map[string][]metadata.Part{
-					cfg.ClickHouse.EmbeddedBackupDisk: make([]metadata.Part, len(dataParts)),
-				}
-				for i := range dataParts {
-					parts[cfg.ClickHouse.EmbeddedBackupDisk][i].Name = dataParts[i].Name()
-				}
-				var t metadata.TableMetadata
-				t = metadata.TableMetadata{
-					Database: database,
-					Table:    table,
-					Query:    query,
-					Parts:    parts,
-=======
 					return err
->>>>>>> 2d6ae283
 				}
 				// .sql file will enrich Query
 				partitionsIdMap, _ := partition.ConvertPartitionsToIdsMapAndNamesList(ctx, b.ch, nil, []metadata.TableMetadata{t}, partitions)
@@ -161,18 +137,18 @@
 func (b *Backuper) shouldSkipByTableEngine(t metadata.TableMetadata) bool {
 	for _, engine := range b.cfg.ClickHouse.SkipTableEngines {
 		if engine == "MaterializedView" && (strings.HasPrefix(t.Query, "ATTACH MATERIALIZED VIEW") || strings.HasPrefix(t.Query, "CREATE MATERIALIZED VIEW")) {
-			b.log.Warnf("shouldSkipByTableEngine engine=%s found in : %s", engine, t.Query)
+			log.Warn().Msgf("shouldSkipByTableEngine engine=%s found in : %s", engine, t.Query)
 			return true
 		}
 		if engine == "View" && strings.HasPrefix(t.Query, "CREATE VIEW") {
-			b.log.Warnf("shouldSkipByTableEngine engine=%s found in : %s", engine, t.Query)
+			log.Warn().Msgf("shouldSkipByTableEngine engine=%s found in : %s", engine, t.Query)
 			return true
 		}
 		if shouldSkip, err := regexp.MatchString(fmt.Sprintf("(?mi)ENGINE\\s*=\\s*%s\\(", engine), t.Query); err == nil && shouldSkip {
-			b.log.Warnf("shouldSkipByTableEngine engine=%s found in : %s", engine, t.Query)
+			log.Warn().Msgf("shouldSkipByTableEngine engine=%s found in : %s", engine, t.Query)
 			return true
 		} else if err != nil {
-			b.log.Warnf("shouldSkipByTableEngine engine=%s return error: %v", engine, err)
+			log.Warn().Msgf("shouldSkipByTableEngine engine=%s return error: %v", engine, err)
 		}
 	}
 	return false
@@ -199,7 +175,7 @@
 	return names, database, table, tableFullName, shallSkipped, true
 }
 
-func prepareTableMetadataFromSQL(data []byte, metadataPath string, names []string, log *apexLog.Entry, cfg *config.Config, database string, table string) (metadata.TableMetadata, error) {
+func prepareTableMetadataFromSQL(data []byte, metadataPath string, names []string, cfg *config.Config, database string, table string) (metadata.TableMetadata, error) {
 	query := string(data)
 	if strings.HasPrefix(query, "ATTACH") || strings.HasPrefix(query, "CREATE") {
 		query = strings.Replace(query, "ATTACH", "CREATE", 1)
@@ -213,7 +189,7 @@
 	}
 	dataParts, err := os.ReadDir(dataPartsPath)
 	if err != nil {
-		log.Warn(err.Error())
+		log.Warn().Err(err).Send()
 	}
 	parts := map[string][]metadata.Part{
 		cfg.ClickHouse.EmbeddedBackupDisk: make([]metadata.Part, len(dataParts)),
