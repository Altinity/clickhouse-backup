--- conflicted
+++ resolved
@@ -181,12 +181,8 @@
 		})
 	}
 
-<<<<<<< HEAD
 	log.Debug().Str("backup", backupName).Msgf("prepare table METADATA concurrent semaphore with concurrency=%d len(tablesForDownload)=%d", b.cfg.General.DownloadConcurrency, len(tablesForDownload))
-=======
-	log.Debugf("prepare table METADATA concurrent semaphore with concurrency=%d len(tablesForDownload)=%d", b.cfg.General.DownloadConcurrency, len(tablesForDownload))
 	tableMetadataAfterDownload := make([]metadata.TableMetadata, len(tablesForDownload))
->>>>>>> 2d6ae283
 	downloadSemaphore := semaphore.NewWeighted(int64(b.cfg.General.DownloadConcurrency))
 	metadataGroup, metadataCtx := errgroup.WithContext(ctx)
 	for i, t := range tablesForDownload {
@@ -194,19 +190,11 @@
 			log.Error().Msgf("can't acquire semaphore during Download metadata: %v", err)
 			break
 		}
-<<<<<<< HEAD
-=======
-		metadataLogger := log.WithField("table_metadata", fmt.Sprintf("%s.%s", t.Database, t.Table))
->>>>>>> 2d6ae283
 		idx := i
 		tableTitle := t
 		metadataGroup.Go(func() error {
 			defer downloadSemaphore.Release(1)
-<<<<<<< HEAD
 			downloadedMetadata, size, err := b.downloadTableMetadata(metadataCtx, backupName, disks, tableTitle, schemaOnly, partitions)
-=======
-			downloadedMetadata, size, err := b.downloadTableMetadata(metadataCtx, backupName, disks, metadataLogger, tableTitle, schemaOnly, partitions)
->>>>>>> 2d6ae283
 			if err != nil {
 				return err
 			}
@@ -329,12 +317,8 @@
 	if _, err := tm.Load(metadataLocalFile); err == nil {
 		return tm, nil
 	}
-<<<<<<< HEAD
+	// we always download full metadata in this case without filter by partitions
 	tm, _, err := b.downloadTableMetadata(ctx, backupName, nil, tableTitle, false, nil)
-=======
-	// we always download full metadata in this case without filter by partitions
-	tm, _, err := b.downloadTableMetadata(ctx, backupName, nil, log.WithFields(apexLog.Fields{"operation": "downloadTableMetadataIfNotExists", "backupName": backupName, "table_metadata_diff": fmt.Sprintf("%s.%s", tableTitle.Database, tableTitle.Table)}), tableTitle, false, nil)
->>>>>>> 2d6ae283
 	return tm, err
 }
 
@@ -440,12 +424,6 @@
 }
 
 func (b *Backuper) downloadBackupRelatedDir(ctx context.Context, remoteBackup storage.Backup, prefix string) (uint64, error) {
-<<<<<<< HEAD
-	archiveFile := fmt.Sprintf("%s.%s", prefix, b.cfg.GetArchiveExtension())
-	remoteFile := path.Join(remoteBackup.BackupName, archiveFile)
-=======
-	log := b.log.WithField("logger", "downloadBackupRelatedDir")
-
 	localDir := path.Join(b.DefaultDataPath, "backup", remoteBackup.BackupName, prefix)
 
 	if remoteBackup.DataFormat != DirectoryFormat {
@@ -453,7 +431,6 @@
 	}
 	remoteSource := path.Join(remoteBackup.BackupName, prefix)
 
->>>>>>> 2d6ae283
 	if b.resume {
 		if isProcessed, processedSize := b.resumableState.IsAlreadyProcessed(remoteSource); isProcessed {
 			return uint64(processedSize), nil
@@ -489,11 +466,7 @@
 	}
 	remoteFileInfo, err := b.dst.StatFile(ctx, remoteSource)
 	if err != nil {
-<<<<<<< HEAD
-		log.Debug().Msgf("%s not exists on remote storage, skip download", remoteFile)
-=======
-		log.Debugf("%s not exists on remote storage, skip download", remoteSource)
->>>>>>> 2d6ae283
+		log.Debug().Msgf("%s not exists on remote storage, skip download", remoteSource)
 		return 0, nil
 	}
 	retry := retrier.New(retrier.ConstantBackoff(b.cfg.General.RetriesOnFailure, b.cfg.General.RetriesDuration), nil)
