--- conflicted
+++ resolved
@@ -22,11 +22,6 @@
 	"github.com/Altinity/clickhouse-backup/pkg/storage"
 	"github.com/Altinity/clickhouse-backup/pkg/storage/object_disk"
 	"github.com/Altinity/clickhouse-backup/pkg/utils"
-<<<<<<< HEAD
-=======
-
-	apexLog "github.com/apex/log"
->>>>>>> 2d6ae283
 	"github.com/google/uuid"
 	recursiveCopy "github.com/otiai10/copy"
 	"github.com/rs/zerolog/log"
@@ -49,37 +44,6 @@
 	Broken string
 }
 
-<<<<<<< HEAD
-func addTable(tables []clickhouse.Table, table clickhouse.Table) []clickhouse.Table {
-	for _, t := range tables {
-		if (t.Database == table.Database) && (t.Name == table.Name) {
-			return tables
-		}
-	}
-	return append(tables, table)
-}
-
-func filterTablesByPattern(tables []clickhouse.Table, tablePattern string) []clickhouse.Table {
-	if tablePattern == "" {
-		return tables
-	}
-	tablePatterns := strings.Split(tablePattern, ",")
-	var result []clickhouse.Table
-	for _, t := range tables {
-		for _, pattern := range tablePatterns {
-			tableName := fmt.Sprintf("%s.%s", t.Database, t.Name)
-			if matched, _ := filepath.Match(strings.Trim(pattern, " \t\n\r"), tableName); matched {
-				result = addTable(result, t)
-			} else {
-				log.Debug().Msgf("%s not matched with %s", tableName, pattern)
-			}
-		}
-	}
-	return result
-}
-
-=======
->>>>>>> 2d6ae283
 // NewBackupName - return default backup name
 func NewBackupName() string {
 	return time.Now().UTC().Format(TimeFormatForBackup)
@@ -148,15 +112,9 @@
 	partitionsIdMap, partitionsNameList := partition.ConvertPartitionsToIdsMapAndNamesList(ctx, b.ch, tables, nil, partitions)
 	// create
 	if b.cfg.ClickHouse.UseEmbeddedBackupRestore {
-<<<<<<< HEAD
-		err = b.createBackupEmbedded(ctx, backupName, tablePattern, partitions, partitionsToBackupMap, schemaOnly, rbacOnly, configsOnly, tables, allDatabases, allFunctions, disks, diskMap, startBackup, version)
+		err = b.createBackupEmbedded(ctx, backupName, tablePattern, partitionsNameList, partitionsIdMap, schemaOnly, createRBAC, createConfigs, tables, allDatabases, allFunctions, disks, diskMap, diskTypes, startBackup, version)
 	} else {
-		err = b.createBackupLocal(ctx, backupName, partitionsToBackupMap, tables, doBackupData, schemaOnly, rbacOnly, configsOnly, version, disks, diskMap, allDatabases, allFunctions, startBackup)
-=======
-		err = b.createBackupEmbedded(ctx, backupName, tablePattern, partitionsNameList, partitionsIdMap, schemaOnly, createRBAC, createConfigs, tables, allDatabases, allFunctions, disks, diskMap, diskTypes, log, startBackup, version)
-	} else {
-		err = b.createBackupLocal(ctx, backupName, partitionsIdMap, tables, doBackupData, schemaOnly, createRBAC, rbacOnly, createConfigs, configsOnly, version, disks, diskMap, diskTypes, allDatabases, allFunctions, log, startBackup)
->>>>>>> 2d6ae283
+		err = b.createBackupLocal(ctx, backupName, partitionsIdMap, tables, doBackupData, schemaOnly, createRBAC, rbacOnly, createConfigs, configsOnly, version, disks, diskMap, diskTypes, allDatabases, allFunctions, startBackup)
 	}
 	if err != nil {
 		return err
@@ -169,11 +127,7 @@
 	return nil
 }
 
-<<<<<<< HEAD
-func (b *Backuper) createBackupLocal(ctx context.Context, backupName string, partitionsToBackupMap common.EmptyMap, tables []clickhouse.Table, doBackupData bool, schemaOnly bool, rbacOnly bool, configsOnly bool, version string, disks []clickhouse.Disk, diskMap map[string]string, allDatabases []clickhouse.Database, allFunctions []clickhouse.Function, startBackup time.Time) error {
-=======
-func (b *Backuper) createBackupLocal(ctx context.Context, backupName string, partitionsIdMap map[metadata.TableTitle]common.EmptyMap, tables []clickhouse.Table, doBackupData bool, schemaOnly bool, createRBAC, rbacOnly bool, createConfigs, configsOnly bool, version string, disks []clickhouse.Disk, diskMap, diskTypes map[string]string, allDatabases []clickhouse.Database, allFunctions []clickhouse.Function, log *apexLog.Entry, startBackup time.Time) error {
->>>>>>> 2d6ae283
+func (b *Backuper) createBackupLocal(ctx context.Context, backupName string, partitionsIdMap map[metadata.TableTitle]common.EmptyMap, tables []clickhouse.Table, doBackupData bool, schemaOnly bool, createRBAC, rbacOnly bool, createConfigs, configsOnly bool, version string, disks []clickhouse.Disk, diskMap, diskTypes map[string]string, allDatabases []clickhouse.Database, allFunctions []clickhouse.Function, startBackup time.Time) error {
 	// Create backup dir on all clickhouse disks
 	for _, disk := range disks {
 		if err := filesystemhelper.Mkdir(path.Join(disk.Path, "backup"), b.ch, disks); err != nil {
@@ -207,13 +161,8 @@
 			}
 			var realSize map[string]int64
 			var disksToPartsMap map[string][]metadata.Part
-<<<<<<< HEAD
-			if doBackupData {
+			if doBackupData && table.BackupType == clickhouse.ShardBackupFull {
 				log.Debug().Msg("create data")
-=======
-			if doBackupData && table.BackupType == clickhouse.ShardBackupFull {
-				log.Debug("create data")
->>>>>>> 2d6ae283
 				shadowBackupUUID := strings.ReplaceAll(uuid.New().String(), "-", "")
 				disksToPartsMap, realSize, err = b.AddTableToBackup(ctx, backupName, shadowBackupUUID, disks, &table, partitionsIdMap[metadata.TableTitle{Database: table.Database, Table: table.Name}])
 				if err != nil {
@@ -245,24 +194,7 @@
 					return err
 				}
 			}
-<<<<<<< HEAD
 			log.Debug().Msg("create metadata")
-
-			metadataSize, err := b.createTableMetadata(path.Join(backupPath, "metadata"), metadata.TableMetadata{
-				Table:        table.Name,
-				Database:     table.Database,
-				Query:        table.CreateTableQuery,
-				TotalBytes:   table.TotalBytes,
-				Size:         realSize,
-				Parts:        disksToPartsMap,
-				Mutations:    inProgressMutations,
-				MetadataOnly: schemaOnly,
-			}, disks)
-			if err != nil {
-				if removeBackupErr := b.RemoveBackupLocal(ctx, backupName, disks); removeBackupErr != nil {
-					log.Error().Msg(removeBackupErr.Error())
-=======
-			log.Debug("create metadata")
 			if schemaOnly || doBackupData {
 				metadataSize, err := b.createTableMetadata(path.Join(backupPath, "metadata"), metadata.TableMetadata{
 					Table:        table.Name,
@@ -276,10 +208,9 @@
 				}, disks)
 				if err != nil {
 					if removeBackupErr := b.RemoveBackupLocal(ctx, backupName, disks); removeBackupErr != nil {
-						log.Error(removeBackupErr.Error())
+						log.Error().Msg(removeBackupErr.Error())
 					}
 					return err
->>>>>>> 2d6ae283
 				}
 				backupMetadataSize += metadataSize
 				tableMetas = append(tableMetas, metadata.TableTitle{
@@ -287,71 +218,39 @@
 					Table:    table.Name,
 				})
 			}
-<<<<<<< HEAD
-			backupMetadataSize += metadataSize
-			tableMetas = append(tableMetas, metadata.TableTitle{
-				Database: table.Database,
-				Table:    table.Name,
-			})
 			log.Info().Str("database", table.Database).Str("table", table.Name).Msgf("done")
-=======
-			log.Infof("done")
->>>>>>> 2d6ae283
 		}
 	}
 	backupRBACSize, backupConfigSize := uint64(0), uint64(0)
 
-<<<<<<< HEAD
-	if rbacOnly {
-		if backupRBACSize, err = b.createRBACBackup(ctx, backupPath, disks); err != nil {
-			log.Error().Msgf("error during do RBAC backup: %v", err)
+	if createRBAC || rbacOnly {
+		if backupRBACSize, err = b.createBackupRBAC(ctx, backupPath, disks); err != nil {
+			log.Fatal().Msgf("error during do RBAC backup: %v", err)
 		} else {
 			log.Info().Str("size", utils.FormatBytes(backupRBACSize)).Msg("done createRBACBackup")
 		}
 	}
-	if configsOnly {
-		if backupConfigSize, err = b.createConfigBackup(ctx, backupPath); err != nil {
-			log.Error().Msgf("error during do CONFIG backup: %v", err)
-		} else {
-			log.Info().Str("size", utils.FormatBytes(backupConfigSize)).Msg("done createConfigBackup")
-=======
-	if createRBAC || rbacOnly {
-		if backupRBACSize, err = b.createBackupRBAC(ctx, backupPath, disks); err != nil {
-			log.Fatalf("error during do RBAC backup: %v", err)
-		} else {
-			log.WithField("size", utils.FormatBytes(backupRBACSize)).Info("done createBackupRBAC")
-		}
-	}
 	if createConfigs || configsOnly {
 		if backupConfigSize, err = b.createBackupConfigs(ctx, backupPath); err != nil {
-			log.Fatalf("error during do CONFIG backup: %v", err)
+			log.Fatal().Msgf("error during do CONFIG backup: %v", err)
 		} else {
-			log.WithField("size", utils.FormatBytes(backupConfigSize)).Info("done createBackupConfigs")
->>>>>>> 2d6ae283
+			log.Info().Str("size", utils.FormatBytes(backupConfigSize)).Msg("done createBackupConfigs")
 		}
 	}
 
 	backupMetaFile := path.Join(defaultPath, "backup", backupName, "metadata.json")
-<<<<<<< HEAD
-	if err := b.createBackupMetadata(ctx, backupMetaFile, backupName, version, "regular", diskMap, disks, backupDataSize, backupMetadataSize, backupRBACSize, backupConfigSize, tableMetas, allDatabases, allFunctions); err != nil {
-=======
-	if err := b.createBackupMetadata(ctx, backupMetaFile, backupName, version, "regular", diskMap, diskTypes, disks, backupDataSize, backupMetadataSize, backupRBACSize, backupConfigSize, tableMetas, allDatabases, allFunctions, log); err != nil {
->>>>>>> 2d6ae283
+	if err := b.createBackupMetadata(ctx, backupMetaFile, backupName, version, "regular", diskMap, diskTypes, disks, backupDataSize, backupMetadataSize, backupRBACSize, backupConfigSize, tableMetas, allDatabases, allFunctions); err != nil {
 		return err
 	}
 	log.Info().Str("operation", "create").Str("duration", utils.HumanizeDuration(time.Since(startBackup))).Msg("done")
 	return nil
 }
 
-<<<<<<< HEAD
-func (b *Backuper) createBackupEmbedded(ctx context.Context, backupName, tablePattern string, partitions []string, partitionsToBackupMap common.EmptyMap, schemaOnly, rbacOnly, configsOnly bool, tables []clickhouse.Table, allDatabases []clickhouse.Database, allFunctions []clickhouse.Function, disks []clickhouse.Disk, diskMap map[string]string, startBackup time.Time, backupVersion string) error {
-=======
-func (b *Backuper) createBackupEmbedded(ctx context.Context, backupName, tablePattern string, partitionsNameList map[metadata.TableTitle][]string, partitionsIdMap map[metadata.TableTitle]common.EmptyMap, schemaOnly, createRBAC, createConfigs bool, tables []clickhouse.Table, allDatabases []clickhouse.Database, allFunctions []clickhouse.Function, disks []clickhouse.Disk, diskMap, diskTypes map[string]string, log *apexLog.Entry, startBackup time.Time, backupVersion string) error {
+func (b *Backuper) createBackupEmbedded(ctx context.Context, backupName, tablePattern string, partitionsNameList map[metadata.TableTitle][]string, partitionsIdMap map[metadata.TableTitle]common.EmptyMap, schemaOnly, createRBAC, createConfigs bool, tables []clickhouse.Table, allDatabases []clickhouse.Database, allFunctions []clickhouse.Function, disks []clickhouse.Disk, diskMap, diskTypes map[string]string, startBackup time.Time, backupVersion string) error {
 	// TODO: Implement sharded backup operations for embedded backups
 	if doesShard(b.cfg.General.ShardedOperationMode) {
 		return fmt.Errorf("cannot perform embedded backup: %w", errShardOperationUnsupported)
 	}
->>>>>>> 2d6ae283
 	if _, isBackupDiskExists := diskMap[b.cfg.ClickHouse.EmbeddedBackupDisk]; !isBackupDiskExists {
 		return fmt.Errorf("backup disk `%s` not exists in system.disks", b.cfg.ClickHouse.EmbeddedBackupDisk)
 	}
@@ -466,11 +365,7 @@
 		}
 	}
 	backupMetaFile := path.Join(diskMap[b.cfg.ClickHouse.EmbeddedBackupDisk], backupName, "metadata.json")
-<<<<<<< HEAD
-	if err := b.createBackupMetadata(ctx, backupMetaFile, backupName, backupVersion, "embedded", diskMap, disks, backupDataSize[0].Size, backupMetadataSize, 0, 0, tableMetas, allDatabases, allFunctions); err != nil {
-=======
-	if err := b.createBackupMetadata(ctx, backupMetaFile, backupName, backupVersion, "embedded", diskMap, diskTypes, disks, backupDataSize[0].Size, backupMetadataSize, 0, 0, tableMetas, allDatabases, allFunctions, log); err != nil {
->>>>>>> 2d6ae283
+	if err := b.createBackupMetadata(ctx, backupMetaFile, backupName, backupVersion, "embedded", diskMap, diskTypes, disks, backupDataSize[0].Size, backupMetadataSize, 0, 0, tableMetas, allDatabases, allFunctions); err != nil {
 		return err
 	}
 
@@ -518,12 +413,7 @@
 	return parts, nil
 }
 
-<<<<<<< HEAD
-func (b *Backuper) createConfigBackup(ctx context.Context, backupPath string) (uint64, error) {
-=======
 func (b *Backuper) createBackupConfigs(ctx context.Context, backupPath string) (uint64, error) {
-	log := b.log.WithField("logger", "createBackupConfigs")
->>>>>>> 2d6ae283
 	select {
 	case <-ctx.Done():
 		return 0, ctx.Err()
@@ -541,12 +431,7 @@
 	}
 }
 
-<<<<<<< HEAD
-func (b *Backuper) createRBACBackup(ctx context.Context, backupPath string, disks []clickhouse.Disk) (uint64, error) {
-=======
 func (b *Backuper) createBackupRBAC(ctx context.Context, backupPath string, disks []clickhouse.Disk) (uint64, error) {
-	log := b.log.WithField("logger", "createBackupRBAC")
->>>>>>> 2d6ae283
 	select {
 	case <-ctx.Done():
 		return 0, ctx.Err()
@@ -557,16 +442,6 @@
 		if err != nil {
 			return 0, err
 		}
-<<<<<<< HEAD
-		log.Debug().Msgf("copy %s -> %s", accessPath, rbacBackup)
-		copyErr := recursiveCopy.Copy(accessPath, rbacBackup, recursiveCopy.Options{
-			Skip: func(srcinfo os.FileInfo, src, dest string) (bool, error) {
-				rbacDataSize += uint64(srcinfo.Size())
-				return false, nil
-			},
-		})
-		return rbacDataSize, copyErr
-=======
 		accessPathInfo, err := os.Stat(accessPath)
 		if err != nil && !os.IsNotExist(err) {
 			return 0, err
@@ -575,7 +450,7 @@
 			return 0, fmt.Errorf("%s is not directory", accessPath)
 		}
 		if err == nil {
-			log.Debugf("copy %s -> %s", accessPath, rbacBackup)
+			log.Debug().Msgf("copy %s -> %s", accessPath, rbacBackup)
 			copyErr := recursiveCopy.Copy(accessPath, rbacBackup, recursiveCopy.Options{
 				Skip: func(srcinfo os.FileInfo, src, dest string) (bool, error) {
 					rbacDataSize += uint64(srcinfo.Size())
@@ -604,8 +479,8 @@
 	}, 0)
 	rbacDataSize := uint64(0)
 	if err = b.ch.SelectContext(ctx, &replicatedRBAC, "SELECT name FROM system.user_directories WHERE type='replicated'"); err == nil && len(replicatedRBAC) > 0 {
-		k := keeper.Keeper{Log: b.log.WithField("logger", "keeper")}
-		if err = k.Connect(ctx, b.ch, b.cfg); err != nil {
+		k := keeper.Keeper{}
+		if err = k.Connect(ctx, b.ch); err != nil {
 			return 0, err
 		}
 		defer k.Close()
@@ -615,40 +490,31 @@
 				return 0, err
 			}
 			dumpFile := path.Join(rbacBackup, userDirectory.Name+".jsonl")
-			b.log.WithField("logger", "createBackupRBACReplicated").Infof("keeper.Dump %s -> %s", replicatedAccessPath, dumpFile)
+			log.Info().Str("logger", "createBackupRBACReplicated").Msgf("keeper.Dump %s -> %s", replicatedAccessPath, dumpFile)
 			dumpRBACSize, dumpErr := k.Dump(replicatedAccessPath, dumpFile)
 			if dumpErr != nil {
 				return 0, dumpErr
 			}
 			rbacDataSize += uint64(dumpRBACSize)
 		}
->>>>>>> 2d6ae283
 	}
 	return rbacDataSize, nil
 }
 
-<<<<<<< HEAD
-func (b *Backuper) AddTableToBackup(ctx context.Context, backupName, shadowBackupUUID string, diskList []clickhouse.Disk, table *clickhouse.Table, partitionsToBackupMap common.EmptyMap) (map[string][]metadata.Part, map[string]int64, error) {
-=======
 func (b *Backuper) AddTableToBackup(ctx context.Context, backupName, shadowBackupUUID string, diskList []clickhouse.Disk, table *clickhouse.Table, partitionsIdsMap common.EmptyMap) (map[string][]metadata.Part, map[string]int64, error) {
-	log := b.log.WithFields(apexLog.Fields{
+	logger := log.With().Fields(map[string]interface{}{
 		"backup":    backupName,
 		"operation": "create",
 		"table":     fmt.Sprintf("%s.%s", table.Database, table.Name),
-	})
->>>>>>> 2d6ae283
+	}).Logger()
 	if backupName == "" {
 		return nil, nil, fmt.Errorf("backupName is not defined")
 	}
 
 	if !strings.HasSuffix(table.Engine, "MergeTree") && table.Engine != "MaterializedMySQL" && table.Engine != "MaterializedPostgreSQL" {
-<<<<<<< HEAD
-		log.Warn().Str("engine", table.Engine).Msg("supports only schema backup")
-=======
 		if table.Engine != "MaterializedView" {
-			log.WithField("engine", table.Engine).Warnf("supports only schema backup")
-		}
->>>>>>> 2d6ae283
+			logger.Warn().Str("engine", table.Engine).Msg("supports only schema backup")
+		}
 		return nil, nil, nil
 	}
 	if b.cfg.ClickHouse.CheckPartsColumns {
@@ -660,7 +526,7 @@
 	if err := b.ch.FreezeTable(ctx, table, shadowBackupUUID); err != nil {
 		return nil, nil, err
 	}
-	log.Debug().Msg("frozen")
+	logger.Debug().Msg("frozen")
 	version, err := b.ch.GetVersion(ctx)
 	if err != nil {
 		return nil, nil, err
@@ -690,10 +556,7 @@
 			}
 			realSize[disk.Name] = size
 			disksToPartsMap[disk.Name] = parts
-<<<<<<< HEAD
-			log.Debug().Str("disk", disk.Name).Msg("shadow moved")
-=======
-			log.WithField("disk", disk.Name).Debug("shadow moved")
+			logger.Debug().Str("disk", disk.Name).Msg("shadow moved")
 			if disk.Type == "s3" || disk.Type == "azure_blob_storage" && len(parts) > 0 {
 				if err = config.ValidateObjectDiskConfig(b.cfg); err != nil {
 					return nil, nil, err
@@ -712,9 +575,8 @@
 					return disksToPartsMap, realSize, err
 				}
 				realSize[disk.Name] += size
-				log.WithField("disk", disk.Name).WithField("duration", utils.HumanizeDuration(time.Since(start))).Info("object_disk data uploaded")
-			}
->>>>>>> 2d6ae283
+				logger.Info().Str("disk", disk.Name).Str("duration", utils.HumanizeDuration(time.Since(start))).Msg("object_disk data uploaded")
+			}
 			// Clean all the files under the shadowPath, cause UNFREEZE unavailable
 			if version < 21004000 {
 				if err := os.RemoveAll(shadowPath); err != nil {
@@ -727,7 +589,7 @@
 	if version > 21004000 {
 		if err := b.ch.QueryContext(ctx, fmt.Sprintf("ALTER TABLE `%s`.`%s` UNFREEZE WITH NAME '%s'", table.Database, table.Name, shadowBackupUUID)); err != nil {
 			if (strings.Contains(err.Error(), "code: 60") || strings.Contains(err.Error(), "code: 81") || strings.Contains(err.Error(), "code: 218")) && b.cfg.ClickHouse.IgnoreNotExistsErrorDuringFreeze {
-				b.ch.Log.Warnf("can't unfreeze table: %v", err)
+				logger.Warn().Msgf("can't unfreeze table: %v", err)
 			} else {
 				return disksToPartsMap, realSize, err
 			}
@@ -736,20 +598,13 @@
 	}
 	if b.dst != nil {
 		if err := b.dst.Close(ctx); err != nil {
-			b.log.Warnf("uploadObjectDiskParts: can't close BackupDestination error: %v", err)
-		}
-	}
-	log.Debug().Fields(map[string]interface{}{
-		"backup":    backupName,
-		"operation": "create",
-		"table":     fmt.Sprintf("%s.%s", table.Database, table.Name),
-	}).Msg("done")
+			logger.Warn().Msgf("uploadObjectDiskParts: can't close BackupDestination error: %v", err)
+		}
+	}
+	logger.Debug().Msg("done")
 	return disksToPartsMap, realSize, nil
 }
 
-<<<<<<< HEAD
-func (b *Backuper) createBackupMetadata(ctx context.Context, backupMetaFile, backupName, version, tags string, diskMap map[string]string, disks []clickhouse.Disk, backupDataSize, backupMetadataSize, backupRBACSize, backupConfigSize uint64, tableMetas []metadata.TableTitle, allDatabases []clickhouse.Database, allFunctions []clickhouse.Function) error {
-=======
 func (b *Backuper) uploadObjectDiskParts(ctx context.Context, backupName, backupShadowPath string, disk clickhouse.Disk) (int64, error) {
 	var size int64
 	var err error
@@ -797,8 +652,7 @@
 	return size, nil
 }
 
-func (b *Backuper) createBackupMetadata(ctx context.Context, backupMetaFile, backupName, version, tags string, diskMap, diskTypes map[string]string, disks []clickhouse.Disk, backupDataSize, backupMetadataSize, backupRBACSize, backupConfigSize uint64, tableMetas []metadata.TableTitle, allDatabases []clickhouse.Database, allFunctions []clickhouse.Function, log *apexLog.Entry) error {
->>>>>>> 2d6ae283
+func (b *Backuper) createBackupMetadata(ctx context.Context, backupMetaFile, backupName, version, tags string, diskMap, diskTypes map[string]string, disks []clickhouse.Disk, backupDataSize, backupMetadataSize, backupRBACSize, backupConfigSize uint64, tableMetas []metadata.TableTitle, allDatabases []clickhouse.Database, allFunctions []clickhouse.Function) error {
 	select {
 	case <-ctx.Done():
 		return ctx.Err()
