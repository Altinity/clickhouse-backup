package backup

import (
	"context"
	"fmt"
	"io/fs"
	"os"
	"path"
	"path/filepath"
	"regexp"
	"strings"
	"time"

	"github.com/Altinity/clickhouse-backup/pkg/clickhouse"
	"github.com/Altinity/clickhouse-backup/pkg/custom"
	"github.com/Altinity/clickhouse-backup/pkg/status"
	"github.com/Altinity/clickhouse-backup/pkg/storage"
<<<<<<< HEAD
	"github.com/rs/zerolog/log"
=======
	"github.com/Altinity/clickhouse-backup/pkg/storage/object_disk"
	"github.com/Altinity/clickhouse-backup/pkg/utils"

	apexLog "github.com/apex/log"
	"github.com/pkg/errors"
>>>>>>> 2d6ae283
)

// Clean - removed all data in shadow folder
func (b *Backuper) Clean(ctx context.Context) error {
	if err := b.ch.Connect(); err != nil {
		return fmt.Errorf("can't connect to clickhouse: %v", err)
	}
	defer b.ch.Close()

	disks, err := b.ch.GetDisks(ctx, true)
	if err != nil {
		return err
	}
	for _, disk := range disks {
		if disk.IsBackup {
			continue
		}
		shadowDir := path.Join(disk.Path, "shadow")
		if err := b.cleanDir(shadowDir); err != nil {
			return fmt.Errorf("can't clean '%s': %v", shadowDir, err)
		}
		log.Info().Msg(shadowDir)
	}
	return nil
}

func (b *Backuper) cleanDir(dirName string) error {
	items, err := os.ReadDir(dirName)
	if err != nil {
		if os.IsNotExist(err) {
			return nil
		}
		return err
	}
	for _, item := range items {
		if err = os.RemoveAll(path.Join(dirName, item.Name())); err != nil {
			return err
		}
	}
	return nil
}

// Delete - remove local or remote backup
func (b *Backuper) Delete(backupType, backupName string, commandId int) error {
	ctx, cancel, err := status.Current.GetContextWithCancel(commandId)
	if err != nil {
		return err
	}
	ctx, cancel = context.WithCancel(ctx)
	defer cancel()

	switch backupType {
	case "local":
		return b.RemoveBackupLocal(ctx, backupName, nil)
	case "remote":
		return b.RemoveBackupRemote(ctx, backupName)
	default:
		return fmt.Errorf("unknown backup type")
	}
}

func (b *Backuper) RemoveOldBackupsLocal(ctx context.Context, keepLastBackup bool, disks []clickhouse.Disk) error {
	keep := b.cfg.General.BackupsToKeepLocal
	if keep == 0 {
		return nil
	}
	// fix https://github.com/Altinity/clickhouse-backup/issues/698
	if keep < 0 {
		keep = 0
		if keepLastBackup {
			keep = 1
		}
	}

	backupList, disks, err := b.GetLocalBackups(ctx, disks)
	if err != nil {
		return err
	}
	backupsToDelete := GetBackupsToDelete(backupList, keep)
	for _, backup := range backupsToDelete {
		if err := b.RemoveBackupLocal(ctx, backup.BackupName, disks); err != nil {
			return err
		}
	}
	return nil
}

func (b *Backuper) RemoveBackupLocal(ctx context.Context, backupName string, disks []clickhouse.Disk) error {
	var err error
	start := time.Now()
	backupName = utils.CleanBackupNameRE.ReplaceAllString(backupName, "")
	if err = b.ch.Connect(); err != nil {
		return fmt.Errorf("can't connect to clickhouse: %v", err)
	}
	defer b.ch.Close()
	if disks == nil {
		disks, err = b.ch.GetDisks(ctx, true)
		if err != nil {
			return err
		}
	}
	backupList, disks, err := b.GetLocalBackups(ctx, disks)
	if err != nil {
		return err
	}

	if b.hasObjectDisks(backupList, backupName, disks) {
		bd, err := storage.NewBackupDestination(ctx, b.cfg, b.ch, false, backupName)
		if err != nil {
			return err
		}
		err = bd.Connect(ctx)
		if err != nil {
			return fmt.Errorf("can't connect to remote storage: %v", err)
		}
		defer func() {
			if err := bd.Close(ctx); err != nil {
				b.log.Warnf("can't close BackupDestination error: %v", err)
			}
		}()
		b.dst = bd
	}

	for _, backup := range backupList {
		if backup.BackupName == backupName {
			var skip bool
			skip, err = b.skipIfTheSameRemoteBackupPresent(ctx, backup.BackupName, backup.Tags)
			if err != nil {
				return err
			}
			if !skip && strings.Contains(backup.Tags, "embedded") {
				if err = b.cleanLocalEmbedded(ctx, backup, disks); err != nil {
					log.Warnf("b.cleanRemoteEmbedded return error: %v", err)
					return err
				}
			}

			for _, disk := range disks {
				backupPath := path.Join(disk.Path, "backup", backupName)
				if disk.IsBackup {
					backupPath = path.Join(disk.Path, backupName)
				}
<<<<<<< HEAD
				log.Debug().Msgf("remove '%s'", backupPath)
				err = os.RemoveAll(backupPath)
				if err != nil {
=======
				if !skip && !disk.IsBackup && (disk.Type == "s3" || disk.Type == "azure_blob_storage") && !strings.Contains(backup.Tags, "embedded") {
					if err = b.cleanLocalBackupObjectDisk(ctx, backupName, backupPath, disk.Name); err != nil {
						return err
					}
				}
				log.Debugf("remove '%s'", backupPath)
				if err = os.RemoveAll(backupPath); err != nil {
>>>>>>> 2d6ae283
					return err
				}
			}
			log.Info().Str("operation", "delete").
				Str("location", "local").
				Str("backup", backupName).
				Str("duration", utils.HumanizeDuration(time.Since(start))).
				Msg("done")
			return nil
		}
	}
	return fmt.Errorf("'%s' is not found on local storage", backupName)
}

func (b *Backuper) hasObjectDisks(backupList []LocalBackup, backupName string, disks []clickhouse.Disk) bool {
	for _, backup := range backupList {
		if backup.BackupName == backupName && !strings.Contains(backup.Tags, "embedded") {
			for _, disk := range disks {
				if !disk.IsBackup && (disk.Type == "s3" || disk.Type == "azure_blob_storage") {
					backupExists, err := os.ReadDir(path.Join(disk.Path, "backup", backup.BackupName))
					if err == nil && len(backupExists) > 0 {
						return true
					}
				}
			}
		}
	}
	return false
}

func (b *Backuper) cleanLocalBackupObjectDisk(ctx context.Context, backupName string, backupPath, diskName string) error {
	_, err := os.Stat(backupPath)
	if os.IsNotExist(err) {
		return nil
	} else if err != nil {
		return err
	}
	err = filepath.Walk(backupPath, func(fPath string, fInfo os.FileInfo, err error) error {
		if err != nil {
			return err
		}
		if fInfo.IsDir() {
			return nil
		}
		objMeta, err := object_disk.ReadMetadataFromFile(fPath)
		if err != nil {
			return err
		}
		for _, storageObject := range objMeta.StorageObjects {
			if err = b.dst.DeleteFileFromObjectDiskBackup(ctx, path.Join(backupName, diskName, storageObject.ObjectRelativePath)); err != nil {
				return err
			}
		}
		return nil
	})
	return err
}

func (b *Backuper) cleanLocalEmbedded(ctx context.Context, backup LocalBackup, disks []clickhouse.Disk) error {
	for _, disk := range disks {
		if disk.Name == b.cfg.ClickHouse.EmbeddedBackupDisk {
			if err := object_disk.InitCredentialsAndConnections(ctx, b.ch, b.cfg, disk.Name); err != nil {
				return err
			}
			backupPath := path.Join(disk.Path, backup.BackupName)
			if err := filepath.Walk(backupPath, func(filePath string, info fs.FileInfo, err error) error {
				if err != nil {
					return err
				}
				if !info.IsDir() && !strings.HasSuffix(filePath, ".json") {
					apexLog.Debugf("object_disk.ReadMetadataFromFile(%s)", filePath)
					meta, err := object_disk.ReadMetadataFromFile(filePath)
					if err != nil {
						return err
					}
					for _, o := range meta.StorageObjects {
						err = object_disk.DeleteFile(ctx, b.cfg.ClickHouse.EmbeddedBackupDisk, o.ObjectRelativePath)
						if err != nil {
							return err
						}
					}
				}
				return nil
			}); err != nil {
				return err
			}
		}
	}
	return nil
}

func (b *Backuper) skipIfTheSameRemoteBackupPresent(ctx context.Context, backupName, tags string) (bool, error) {
	if b.cfg.General.RemoteStorage != "custom" && b.cfg.General.RemoteStorage != "none" {
		if remoteList, err := b.GetRemoteBackups(ctx, true); err != nil {
			return true, err
		} else {
			for _, remoteBackup := range remoteList {
				if remoteBackup.BackupName == backupName {
					if tags == "" || (tags != "" && strings.Contains(remoteBackup.Tags, tags)) {
						return true, nil
					}
				}
			}
		}
	}
	return false, nil
}

func (b *Backuper) RemoveBackupRemote(ctx context.Context, backupName string) error {
	backupName = utils.CleanBackupNameRE.ReplaceAllString(backupName, "")
	start := time.Now()
	if b.cfg.General.RemoteStorage == "none" {
		err := errors.New("aborted: RemoteStorage set to \"none\"")
		log.Error().Msg(err.Error())
		return err
	}
	if b.cfg.General.RemoteStorage == "custom" {
		return custom.DeleteRemote(ctx, b.cfg, backupName)
	}
	if err := b.ch.Connect(); err != nil {
		return fmt.Errorf("can't connect to clickhouse: %v", err)
	}
	defer b.ch.Close()

	bd, err := storage.NewBackupDestination(ctx, b.cfg, b.ch, false, "")
	if err != nil {
		return err
	}
	err = bd.Connect(ctx)
	if err != nil {
		return fmt.Errorf("can't connect to remote storage: %v", err)
	}
	defer func() {
		if err := bd.Close(ctx); err != nil {
			log.Warn().Msgf("can't close BackupDestination error: %v", err)
		}
	}()

	b.dst = bd

	backupList, err := bd.BackupList(ctx, true, backupName)
	if err != nil {
		return err
	}
	for _, backup := range backupList {
		if backup.BackupName == backupName {
<<<<<<< HEAD
			if err := bd.RemoveBackup(ctx, backup); err != nil {
				log.Warn().Msgf("bd.RemoveBackup return error: %v", err)
=======
			if skip, err := b.skipIfSameLocalBackupPresent(ctx, backup.BackupName, backup.Tags); err != nil {
				return err
			} else if !skip {
				if strings.Contains(backup.Tags, "embedded") {
					if err = b.cleanRemoteEmbedded(ctx, backup, bd); err != nil {
						log.Warnf("b.cleanRemoteEmbedded return error: %v", err)
						return err
					}
				} else if err = b.cleanRemoteBackupObjectDisks(ctx, backup); err != nil {
					log.Warnf("b.cleanRemoteBackupObjectDisks return error: %v", err)
					return err
				}
			}

			if err = bd.RemoveBackup(ctx, backup); err != nil {
				log.Warnf("bd.RemoveBackup return error: %v", err)
>>>>>>> 2d6ae283
				return err
			}
			log.Info().Fields(map[string]interface{}{
				"backup":    backupName,
				"location":  "remote",
				"operation": "delete",
				"duration":  utils.HumanizeDuration(time.Since(start)),
			}).Msg("done")
			return nil
		}
	}
	return fmt.Errorf("'%s' is not found on remote storage", backupName)
}

func (b *Backuper) cleanRemoteBackupObjectDisks(ctx context.Context, backup storage.Backup) error {
	if b.dst.Kind() != "azblob" && b.dst.Kind() != "s3" && b.dst.Kind() != "gcs" {
		return nil
	}
	if !backup.Legacy && len(backup.Disks) > 0 && backup.DiskTypes != nil && len(backup.DiskTypes) < len(backup.Disks) {
		return fmt.Errorf("RemoveRemoteBackupObjectDisks: invalid backup.DiskTypes=%#v, not correlated with backup.Disks=%#v", backup.DiskTypes, backup.Disks)
	}
	return b.dst.Walk(ctx, backup.BackupName+"/", true, func(ctx context.Context, f storage.RemoteFile) error {
		fName := path.Join(backup.BackupName, f.Name())
		if !strings.HasPrefix(fName, path.Join(backup.BackupName, "/shadow/")) {
			return nil
		}
		for diskName, diskType := range backup.DiskTypes {
			if diskType == "s3" || diskType == "azure_blob_storage" {
				compressedRE := regexp.MustCompile(`/shadow/([^/]+/[^/]+)/` + diskName + `_[^/]+$`)
				if matches := compressedRE.FindStringSubmatch(fName); len(matches) > 0 {
					// compressed remote object disk part
					localPath := path.Join(backup.Disks[diskName], "backup", backup.BackupName, "shadow", matches[1], diskName)
					if err := b.dst.DownloadCompressedStream(ctx, fName, localPath); err != nil {
						return err
					}
					filepath.Walk(localPath, func(fPath string, fInfo fs.FileInfo, err error) error {
						if err != nil {
							return err
						}
						if fInfo.IsDir() {
							return nil
						}
						objMeta, err := object_disk.ReadMetadataFromFile(fPath)
						if err != nil {
							return err
						}
						for _, storageObject := range objMeta.StorageObjects {
							err = b.dst.DeleteFileFromObjectDiskBackup(ctx, path.Join(backup.BackupName, diskName, storageObject.ObjectRelativePath))
							if err != nil {
								return err
							}
						}
						return nil
					})
					if err := os.RemoveAll(localPath); err != nil {
						return err
					}
				} else if regexp.MustCompile(`/shadow/[^/]+/[^/]+/` + diskName + `/.+$`).MatchString(fName) {
					// non compressed remote object disk part
					objMetaReader, err := b.dst.GetFileReader(ctx, fName)
					if err != nil {
						return err
					}
					objMeta, err := object_disk.ReadMetadataFromReader(objMetaReader, fName)
					if err != nil {
						return err
					}
					for _, storageObject := range objMeta.StorageObjects {
						err = b.dst.DeleteFileFromObjectDiskBackup(ctx, path.Join(backup.BackupName, diskName, storageObject.ObjectRelativePath))
						if err != nil {
							return err
						}
					}
				}
			}
		}
		return nil
	})
}

func (b *Backuper) cleanRemoteEmbedded(ctx context.Context, backup storage.Backup, bd *storage.BackupDestination) error {
	if err := object_disk.InitCredentialsAndConnections(ctx, b.ch, b.cfg, b.cfg.ClickHouse.EmbeddedBackupDisk); err != nil {
		return err
	}
	return bd.Walk(ctx, backup.BackupName+"/", true, func(ctx context.Context, f storage.RemoteFile) error {
		if !strings.HasSuffix(f.Name(), ".json") {
			r, err := bd.GetFileReader(ctx, path.Join(backup.BackupName, f.Name()))
			if err != nil {
				return err
			}
			apexLog.Debugf("object_disk.ReadMetadataFromReader(%s)", f.Name())
			meta, err := object_disk.ReadMetadataFromReader(r, f.Name())
			if err != nil {
				return err
			}
			for _, o := range meta.StorageObjects {
				if err = object_disk.DeleteFile(ctx, b.cfg.ClickHouse.EmbeddedBackupDisk, o.ObjectRelativePath); err != nil {
					return err
				}
			}
		}
		return nil
	})
}

func (b *Backuper) skipIfSameLocalBackupPresent(ctx context.Context, backupName, tags string) (bool, error) {
	if localList, _, err := b.GetLocalBackups(ctx, nil); err != nil {
		return true, err
	} else {
		for _, localBackup := range localList {
			if localBackup.BackupName == backupName && strings.Contains(localBackup.Tags, tags) {
				return true, nil
			}
		}
	}
	return false, nil
}

func (b *Backuper) CleanRemoteBroken(commandId int) error {
	ctx, cancel, err := status.Current.GetContextWithCancel(commandId)
	if err != nil {
		return err
	}
	ctx, cancel = context.WithCancel(ctx)
	defer cancel()

	remoteBackups, err := b.GetRemoteBackups(ctx, true)
	if err != nil {
		return err
	}
	for _, backup := range remoteBackups {
		if backup.Broken != "" {
			if err = b.RemoveBackupRemote(ctx, backup.BackupName); err != nil {
				return err
			}
		}
	}
	return nil
}<|MERGE_RESOLUTION|>--- conflicted
+++ resolved
@@ -3,6 +3,8 @@
 import (
 	"context"
 	"fmt"
+	"github.com/Altinity/clickhouse-backup/pkg/storage/object_disk"
+	apexLog "github.com/apex/log"
 	"io/fs"
 	"os"
 	"path"
@@ -15,15 +17,10 @@
 	"github.com/Altinity/clickhouse-backup/pkg/custom"
 	"github.com/Altinity/clickhouse-backup/pkg/status"
 	"github.com/Altinity/clickhouse-backup/pkg/storage"
-<<<<<<< HEAD
+	"github.com/Altinity/clickhouse-backup/pkg/utils"
+
+	"github.com/pkg/errors"
 	"github.com/rs/zerolog/log"
-=======
-	"github.com/Altinity/clickhouse-backup/pkg/storage/object_disk"
-	"github.com/Altinity/clickhouse-backup/pkg/utils"
-
-	apexLog "github.com/apex/log"
-	"github.com/pkg/errors"
->>>>>>> 2d6ae283
 )
 
 // Clean - removed all data in shadow folder
@@ -141,7 +138,7 @@
 		}
 		defer func() {
 			if err := bd.Close(ctx); err != nil {
-				b.log.Warnf("can't close BackupDestination error: %v", err)
+				log.Warn().Msgf("can't close BackupDestination error: %v", err)
 			}
 		}()
 		b.dst = bd
@@ -156,7 +153,7 @@
 			}
 			if !skip && strings.Contains(backup.Tags, "embedded") {
 				if err = b.cleanLocalEmbedded(ctx, backup, disks); err != nil {
-					log.Warnf("b.cleanRemoteEmbedded return error: %v", err)
+					log.Warn().Msgf("b.cleanRemoteEmbedded return error: %v", err)
 					return err
 				}
 			}
@@ -166,19 +163,13 @@
 				if disk.IsBackup {
 					backupPath = path.Join(disk.Path, backupName)
 				}
-<<<<<<< HEAD
-				log.Debug().Msgf("remove '%s'", backupPath)
-				err = os.RemoveAll(backupPath)
-				if err != nil {
-=======
 				if !skip && !disk.IsBackup && (disk.Type == "s3" || disk.Type == "azure_blob_storage") && !strings.Contains(backup.Tags, "embedded") {
 					if err = b.cleanLocalBackupObjectDisk(ctx, backupName, backupPath, disk.Name); err != nil {
 						return err
 					}
 				}
-				log.Debugf("remove '%s'", backupPath)
+				log.Debug().Msgf("remove '%s'", backupPath)
 				if err = os.RemoveAll(backupPath); err != nil {
->>>>>>> 2d6ae283
 					return err
 				}
 			}
@@ -325,27 +316,22 @@
 	}
 	for _, backup := range backupList {
 		if backup.BackupName == backupName {
-<<<<<<< HEAD
-			if err := bd.RemoveBackup(ctx, backup); err != nil {
-				log.Warn().Msgf("bd.RemoveBackup return error: %v", err)
-=======
 			if skip, err := b.skipIfSameLocalBackupPresent(ctx, backup.BackupName, backup.Tags); err != nil {
 				return err
 			} else if !skip {
 				if strings.Contains(backup.Tags, "embedded") {
 					if err = b.cleanRemoteEmbedded(ctx, backup, bd); err != nil {
-						log.Warnf("b.cleanRemoteEmbedded return error: %v", err)
+						log.Warn().Msgf("b.cleanRemoteEmbedded return error: %v", err)
 						return err
 					}
 				} else if err = b.cleanRemoteBackupObjectDisks(ctx, backup); err != nil {
-					log.Warnf("b.cleanRemoteBackupObjectDisks return error: %v", err)
+					log.Warn().Msgf("b.cleanRemoteBackupObjectDisks return error: %v", err)
 					return err
 				}
 			}
 
 			if err = bd.RemoveBackup(ctx, backup); err != nil {
-				log.Warnf("bd.RemoveBackup return error: %v", err)
->>>>>>> 2d6ae283
+				log.Warn().Msgf("bd.RemoveBackup return error: %v", err)
 				return err
 			}
 			log.Info().Fields(map[string]interface{}{
@@ -381,7 +367,7 @@
 					if err := b.dst.DownloadCompressedStream(ctx, fName, localPath); err != nil {
 						return err
 					}
-					filepath.Walk(localPath, func(fPath string, fInfo fs.FileInfo, err error) error {
+					if err := filepath.Walk(localPath, func(fPath string, fInfo fs.FileInfo, err error) error {
 						if err != nil {
 							return err
 						}
@@ -399,7 +385,9 @@
 							}
 						}
 						return nil
-					})
+					}); err != nil {
+						return err
+					}
 					if err := os.RemoveAll(localPath); err != nil {
 						return err
 					}
