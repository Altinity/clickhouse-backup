package storage

import (
	"archive/tar"
	"context"
	"encoding/json"
	"fmt"
	"io"
	"os"
	"path"
	"path/filepath"
	"sort"
	"strings"
	"sync"
	"time"

	"github.com/Altinity/clickhouse-backup/pkg/clickhouse"
	"github.com/Altinity/clickhouse-backup/pkg/config"
	"github.com/Altinity/clickhouse-backup/pkg/metadata"
	"github.com/Altinity/clickhouse-backup/pkg/progressbar"
	"github.com/Altinity/clickhouse-backup/pkg/utils"
	"github.com/djherbis/buffer"
	"github.com/djherbis/nio/v3"
	"github.com/eapache/go-resiliency/retrier"
	"github.com/mholt/archiver/v4"
	"github.com/rs/zerolog/log"
	"golang.org/x/sync/errgroup"
)

const (
	// BufferSize - size of ring buffer between stream handlers
	BufferSize = 512 * 1024
)

type readerWrapperForContext func(p []byte) (n int, err error)

func (readerWrapper readerWrapperForContext) Read(p []byte) (n int, err error) {
	return readerWrapper(p)
}

type Backup struct {
	metadata.BackupMetadata
	Legacy        bool
	FileExtension string
	Broken        string
	UploadDate    time.Time
}

type BackupDestination struct {
	RemoteStorage
	compressionFormat  string
	compressionLevel   int
	disableProgressBar bool
}

var metadataCacheLock sync.RWMutex

func (bd *BackupDestination) RemoveOldBackups(ctx context.Context, keep int) error {
	if keep < 1 {
		return nil
	}
	start := time.Now()
	backupList, err := bd.BackupList(ctx, true, "")
	if err != nil {
		return err
	}
	backupsToDelete := GetBackupsToDelete(backupList, keep)
	log.Info().Fields(map[string]interface{}{
		"operation": "RemoveOldBackups",
		"duration":  utils.HumanizeDuration(time.Since(start)),
<<<<<<< HEAD
	}).Msg("calculate backup list for delete")
	for _, backupToDelete := range backupsToDelete {
		startDelete := time.Now()
		if err := bd.RemoveBackup(ctx, backupToDelete); err != nil {
			log.Warn().Msgf("can't delete %s return error : %v", backupToDelete.BackupName, err)
=======
	}).Info("calculate backup list for deleteKey")
	for _, backupToDelete := range backupsToDelete {
		startDelete := time.Now()
		if err := bd.RemoveBackup(ctx, backupToDelete); err != nil {
			bd.Log.Warnf("can't deleteKey %s return error : %v", backupToDelete.BackupName, err)
>>>>>>> 2d6ae283
		}
		log.Info().Fields(map[string]interface{}{
			"operation": "RemoveOldBackups",
			"location":  "remote",
			"backup":    backupToDelete.BackupName,
			"duration":  utils.HumanizeDuration(time.Since(startDelete)),
		}).Msg("done")
	}
	log.Info().Fields(map[string]interface{}{
		"operation": "RemoveOldBackups",
		"duration":  utils.HumanizeDuration(time.Since(start)),
	}).Msg("done")
	return nil
}

func (bd *BackupDestination) RemoveBackup(ctx context.Context, backup Backup) error {
	if bd.Kind() == "SFTP" || bd.Kind() == "FTP" {
		return bd.DeleteFile(ctx, backup.BackupName)
	}
	if backup.Legacy {
		archiveName := fmt.Sprintf("%s.%s", backup.BackupName, backup.FileExtension)
		return bd.DeleteFile(ctx, archiveName)
	}
	return bd.Walk(ctx, backup.BackupName+"/", true, func(ctx context.Context, f RemoteFile) error {
		if bd.Kind() == "azblob" {
			if f.Size() > 0 || !f.LastModified().IsZero() {
				return bd.DeleteFile(ctx, path.Join(backup.BackupName, f.Name()))
			} else {
				return nil
			}
		}
		return bd.DeleteFile(ctx, path.Join(backup.BackupName, f.Name()))
	})
}

func isLegacyBackup(backupName string) (bool, string, string) {
	for _, suffix := range config.ArchiveExtensions {
		if strings.HasSuffix(backupName, "."+suffix) {
			return true, strings.TrimSuffix(backupName, "."+suffix), suffix
		}
	}
	return false, backupName, ""
}

func (bd *BackupDestination) loadMetadataCache(ctx context.Context) (map[string]Backup, error) {
	listCacheFile := path.Join(os.TempDir(), fmt.Sprintf(".clickhouse-backup-metadata.cache.%s", bd.Kind()))
	listCache := map[string]Backup{}
	if info, err := os.Stat(listCacheFile); os.IsNotExist(err) || info.IsDir() {
		log.Debug().Msgf("%s not found, load %d elements", listCacheFile, len(listCache))
		return listCache, nil
	}
	f, err := os.Open(listCacheFile)
	if err != nil {
		log.Warn().Msgf("can't open %s return error %v", listCacheFile, err)
		return listCache, nil
	}
	defer func() {
		if err := f.Close(); err != nil {
			log.Warn().Msgf("can't close %s return error %v", listCacheFile, err)
		}
	}()
	select {
	case <-ctx.Done():
		return nil, ctx.Err()
	default:
		body, err := io.ReadAll(f)
		if err != nil {
			log.Warn().Msgf("can't read %s return error %v", listCacheFile, err)
			return listCache, nil
		}
		if string(body) != "" {
			if err := json.Unmarshal(body, &listCache); err != nil {
				log.Fatal().Stack().Msgf("can't parse %s to map[string]Backup\n\n%s\n\nreturn error %v", listCacheFile, body, err)
			}
		}
		log.Debug().Msgf("%s load %d elements", listCacheFile, len(listCache))
		return listCache, nil
	}
}

func (bd *BackupDestination) saveMetadataCache(ctx context.Context, listCache map[string]Backup, actualList []Backup) error {
	listCacheFile := path.Join(os.TempDir(), fmt.Sprintf(".clickhouse-backup-metadata.cache.%s", bd.Kind()))
	f, err := os.OpenFile(listCacheFile, os.O_RDWR|os.O_CREATE|os.O_TRUNC, 0644)
	if err != nil {
		log.Warn().Msgf("can't open %s return error %v", listCacheFile, err)
		return nil
	}
	defer func() {
		if err := f.Close(); err != nil {
			log.Warn().Msgf("can't close %s return error %v", listCacheFile, err)
		}
	}()
	for backupName := range listCache {
		select {
		case <-ctx.Done():
			return ctx.Err()
		default:
			found := false
			for _, actualBackup := range actualList {
				if backupName == actualBackup.BackupName {
					found = true
					break
				}
			}
			if !found {
				delete(listCache, backupName)
			}
		}
	}
	select {
	case <-ctx.Done():
		return ctx.Err()
	default:
		body, err := json.MarshalIndent(&listCache, "", "\t")
		if err != nil {
			log.Warn().Msgf("can't json marshal %s return error %v", listCacheFile, err)
			return nil
		}
		_, err = f.Write(body)
		if err != nil {
			log.Warn().Msgf("can't write to %s return error %v", listCacheFile, err)
			return nil
		}
		log.Debug().Msgf("%s save %d elements", listCacheFile, len(listCache))
		return nil
	}
}

func (bd *BackupDestination) BackupList(ctx context.Context, parseMetadata bool, parseMetadataOnly string) ([]Backup, error) {
	result := make([]Backup, 0)
	metadataCacheLock.Lock()
	defer metadataCacheLock.Unlock()
	listCache, err := bd.loadMetadataCache(ctx)
	if err != nil {
		return nil, err
	}
	err = bd.Walk(ctx, "/", false, func(ctx context.Context, o RemoteFile) error {
		// Legacy backup
		if ok, backupName, fileExtension := isLegacyBackup(strings.TrimPrefix(o.Name(), "/")); ok {
			result = append(result, Backup{
				metadata.BackupMetadata{
					BackupName: backupName,
					DataSize:   uint64(o.Size()),
				},
				true,
				fileExtension,
				"",
				o.LastModified(),
			})
			return nil
		}
		backupName := strings.Trim(o.Name(), "/")
		if !parseMetadata || (parseMetadataOnly != "" && parseMetadataOnly != backupName) {
			if cachedMetadata, isCached := listCache[backupName]; isCached {
				result = append(result, cachedMetadata)
			} else {
				result = append(result, Backup{
					BackupMetadata: metadata.BackupMetadata{
						BackupName: backupName,
					},
					Legacy: false,
				})
			}
			return nil
		}
		if cachedMetadata, isCached := listCache[backupName]; isCached {
			result = append(result, cachedMetadata)
			return nil
		}
		mf, err := bd.StatFile(ctx, path.Join(o.Name(), "metadata.json"))
		if err != nil {
			brokenBackup := Backup{
				metadata.BackupMetadata{
					BackupName: backupName,
				},
				false,
				"",
				"broken (can't stat metadata.json)",
				o.LastModified(), // folder
			}
			result = append(result, brokenBackup)
			return nil
		}
		r, err := bd.GetFileReader(ctx, path.Join(o.Name(), "metadata.json"))
		if err != nil {
			brokenBackup := Backup{
				metadata.BackupMetadata{
					BackupName: backupName,
				},
				false,
				"",
				"broken (can't open metadata.json)",
				o.LastModified(), // folder
			}
			result = append(result, brokenBackup)
			return nil
		}
		b, err := io.ReadAll(r)
		if err != nil {
			brokenBackup := Backup{
				metadata.BackupMetadata{
					BackupName: backupName,
				},
				false,
				"",
				"broken (can't read metadata.json)",
				o.LastModified(), // folder
			}
			result = append(result, brokenBackup)
			return nil
		}
		if err := r.Close(); err != nil { // Never use defer in loops
			return err
		}
		var m metadata.BackupMetadata
		if err := json.Unmarshal(b, &m); err != nil {
			brokenBackup := Backup{
				metadata.BackupMetadata{
					BackupName: backupName,
				},
				false,
				"",
				"broken (bad metadata.json)",
				o.LastModified(), // folder
			}
			result = append(result, brokenBackup)
			return nil
		}
		goodBackup := Backup{
			m, false, "", "", mf.LastModified(),
		}
		listCache[backupName] = goodBackup
		result = append(result, goodBackup)
		return nil
	})
	if err != nil {
		log.Warn().Msgf("BackupList bd.Walk return error: %v", err)
	}
	// sort by name for the same not parsed metadata.json
	sort.SliceStable(result, func(i, j int) bool {
		return result[i].BackupName < result[j].BackupName
	})
	sort.SliceStable(result, func(i, j int) bool {
		return result[i].UploadDate.Before(result[j].UploadDate)
	})
	if err = bd.saveMetadataCache(ctx, listCache, result); err != nil {
		return nil, err
	}
	return result, err
}

func (bd *BackupDestination) DownloadCompressedStream(ctx context.Context, remotePath string, localPath string) error {
	if err := os.MkdirAll(localPath, 0750); err != nil {
		return err
	}
	// get this first as GetFileReader blocks the ftp control channel
	file, err := bd.StatFile(ctx, remotePath)
	if err != nil {
		return err
	}
	filesize := file.Size()

	reader, err := bd.GetFileReaderWithLocalPath(ctx, remotePath, localPath)
	if err != nil {
		return err
	}
	defer func() {
		if err := reader.Close(); err != nil {
			log.Warn().Msgf("can't close GetFileReader descriptor %v", reader)
		}
		switch reader.(type) {
		case *os.File:
			fileName := reader.(*os.File).Name()
			if err := os.Remove(fileName); err != nil {
				log.Warn().Msgf("can't remove %s", fileName)
			}
		}
	}()

	bar := progressbar.StartNewByteBar(!bd.disableProgressBar, filesize)
	buf := buffer.New(BufferSize)
	defer bar.Finish()
	bufReader := nio.NewReader(reader, buf)
	proxyReader := bar.NewProxyReader(bufReader)
	compressionFormat := bd.compressionFormat
	if !checkArchiveExtension(path.Ext(remotePath), compressionFormat) {
		log.Warn().Msgf("remote file backup extension %s not equal with %s", remotePath, compressionFormat)
		compressionFormat = strings.Replace(path.Ext(remotePath), ".", "", -1)
	}
	z, err := getArchiveReader(compressionFormat)
	if err != nil {
		return err
	}
	if err := z.Extract(ctx, proxyReader, nil, func(ctx context.Context, file archiver.File) error {
		f, err := file.Open()
		if err != nil {
			return fmt.Errorf("can't open %s", file.NameInArchive)
		}
		header, ok := file.Header.(*tar.Header)
		if !ok {
			return fmt.Errorf("expected header to be *tar.Header but was %T", file.Header)
		}
		extractFile := filepath.Join(localPath, header.Name)
		extractDir := filepath.Dir(extractFile)
		if _, err := os.Stat(extractDir); os.IsNotExist(err) {
			_ = os.MkdirAll(extractDir, 0750)
		}
		dst, err := os.Create(extractFile)
		if err != nil {
			return err
		}
		if _, err := io.Copy(dst, readerWrapperForContext(func(p []byte) (int, error) {
			select {
			case <-ctx.Done():
				return 0, ctx.Err()
			default:
				return f.Read(p)
			}
		})); err != nil {
			return err
		}
		if err := dst.Close(); err != nil {
			return err
		}
		if err := f.Close(); err != nil {
			return err
		}
		//log.Debug().Msgf("extract %s", extractFile)
		return nil
	}); err != nil {
		return err
	}
	return nil
}

func (bd *BackupDestination) UploadCompressedStream(ctx context.Context, baseLocalPath string, files []string, remotePath string) error {
	if _, err := bd.StatFile(ctx, remotePath); err != nil {
		if err != ErrNotFound && !os.IsNotExist(err) {
			return err
		}
	}
	var totalBytes int64
	for _, filename := range files {
		fInfo, err := os.Stat(path.Join(baseLocalPath, filename))
		if err != nil {
			return err
		}
		if fInfo.Mode().IsRegular() {
			totalBytes += fInfo.Size()
		}
	}
	bar := progressbar.StartNewByteBar(!bd.disableProgressBar, totalBytes)
	defer bar.Finish()
	pipeBuffer := buffer.New(BufferSize)
	body, w := nio.Pipe(pipeBuffer)
	g, ctx := errgroup.WithContext(ctx)

	var writerErr, readerErr error
	g.Go(func() error {
		defer func() {
			if writerErr != nil {
				if err := w.CloseWithError(writerErr); err != nil {
					log.Error().Msgf("can't close after error %v pipe writer error: %v", writerErr, err)
				}
			} else {
				if err := w.Close(); err != nil {
					log.Error().Msgf("can't close pipe writer: %v", err)
				}
			}
		}()
		z, err := getArchiveWriter(bd.compressionFormat, bd.compressionLevel)
		if err != nil {
			return err
		}
		archiveFiles := make([]archiver.File, 0)
		for _, f := range files {
			localPath := path.Join(baseLocalPath, f)
			info, err := os.Stat(localPath)
			if err != nil {
				return err
			}
			if !info.Mode().IsRegular() {
				continue
			}
			bar.Add64(info.Size())
			file := archiver.File{
				FileInfo:      info,
				NameInArchive: f,
				Open: func() (io.ReadCloser, error) {
					return os.Open(localPath)
				},
			}
			archiveFiles = append(archiveFiles, file)
			//log.Debug().Msgf("add %s to archive %s", filePath, remotePath)
		}
		if writerErr = z.Archive(ctx, w, archiveFiles); writerErr != nil {
			return writerErr
		}
		return nil
	})
	g.Go(func() error {
		defer func() {
			if readerErr != nil {
				if err := body.CloseWithError(readerErr); err != nil {
					log.Error().Msgf("can't close after error %v pipe reader error: %v", writerErr, err)
				}
			} else {
				if err := body.Close(); err != nil {
					log.Error().Msgf("can't close pipe reader: %v", err)
				}
			}
		}()
		readerErr = bd.PutFile(ctx, remotePath, body)
		return readerErr
	})
	return g.Wait()
}

func (bd *BackupDestination) DownloadPath(ctx context.Context, size int64, remotePath string, localPath string, RetriesOnFailure int, RetriesDuration time.Duration) error {
	var bar *progressbar.Bar
	if !bd.disableProgressBar {
		totalBytes := size
		if size == 0 {
			if err := bd.Walk(ctx, remotePath, true, func(ctx context.Context, f RemoteFile) error {
				totalBytes += f.Size()
				return nil
			}); err != nil {
				return err
			}
		}
		bar = progressbar.StartNewByteBar(!bd.disableProgressBar, totalBytes)
		defer bar.Finish()
	}
	return bd.Walk(ctx, remotePath, true, func(ctx context.Context, f RemoteFile) error {
		if bd.Kind() == "SFTP" && (f.Name() == "." || f.Name() == "..") {
			return nil
		}
		retry := retrier.New(retrier.ConstantBackoff(RetriesOnFailure, RetriesDuration), nil)
		err := retry.RunCtx(ctx, func(ctx context.Context) error {
			r, err := bd.GetFileReader(ctx, path.Join(remotePath, f.Name()))
			if err != nil {
				log.Error().Err(err).Send()
				return err
			}
			dstFilePath := path.Join(localPath, f.Name())
			dstDirPath, _ := path.Split(dstFilePath)
			if err := os.MkdirAll(dstDirPath, 0750); err != nil {
				log.Error().Err(err).Send()
				return err
			}
			dst, err := os.Create(dstFilePath)
			if err != nil {
				log.Error().Err(err).Send()
				return err
			}
			if _, err := io.CopyBuffer(dst, r, nil); err != nil {
				log.Error().Err(err).Send()
				return err
			}
			if err := dst.Close(); err != nil {
				log.Error().Err(err).Send()
				return err
			}
			if err := r.Close(); err != nil {
				log.Error().Err(err).Send()
				return err
			}
			return nil
		})
		if err != nil {
			return err
		}
		if !bd.disableProgressBar {
			bar.Add64(f.Size())
		}
		return nil
	})
}

func (bd *BackupDestination) UploadPath(ctx context.Context, size int64, baseLocalPath string, files []string, remotePath string, RetriesOnFailure int, RetriesDuration time.Duration) (int64, error) {
	var bar *progressbar.Bar
	totalBytes := size
	if size == 0 {
		for _, filename := range files {
			fInfo, err := os.Stat(filepath.Clean(path.Join(baseLocalPath, filename)))
			if err != nil {
				return 0, err
			}
			if fInfo.Mode().IsRegular() {
				totalBytes += fInfo.Size()
			}
		}
	}
	if !bd.disableProgressBar {
		bar = progressbar.StartNewByteBar(!bd.disableProgressBar, totalBytes)
		defer bar.Finish()
	}

	for _, filename := range files {
		f, err := os.Open(filepath.Clean(path.Join(baseLocalPath, filename)))
		if err != nil {
			return 0, err
		}
		closeFile := func() {
			if err := f.Close(); err != nil {
				log.Warn().Msgf("can't close UploadPath file descriptor %v: %v", f, err)
			}
		}
		retry := retrier.New(retrier.ConstantBackoff(RetriesOnFailure, RetriesDuration), nil)
		err = retry.RunCtx(ctx, func(ctx context.Context) error {
			return bd.PutFile(ctx, path.Join(remotePath, filename), f)
		})
		if err != nil {
			closeFile()
			return 0, err
		}
		fi, err := f.Stat()
		if err != nil {
			return 0, err
		}
		if !bd.disableProgressBar {
			bar.Add64(fi.Size())
		}
		closeFile()
	}

	return totalBytes, nil
}

func NewBackupDestination(ctx context.Context, cfg *config.Config, ch *clickhouse.ClickHouse, calcMaxSize bool, backupName string) (*BackupDestination, error) {
	var err error
	// https://github.com/Altinity/clickhouse-backup/issues/404
	if calcMaxSize {
		maxFileSize, err := ch.CalculateMaxFileSize(ctx, cfg)
		if err != nil {
			return nil, err
		}
		if cfg.General.MaxFileSize > 0 && cfg.General.MaxFileSize < maxFileSize {
			log.Warn().Msgf("MAX_FILE_SIZE=%d is less than actual %d, please remove general->max_file_size section from your config", cfg.General.MaxFileSize, maxFileSize)
		}
		if cfg.General.MaxFileSize <= 0 || cfg.General.MaxFileSize < maxFileSize {
			cfg.General.MaxFileSize = maxFileSize
		}
	}
	switch cfg.General.RemoteStorage {
	case "azblob":
		azblobStorage := &AzureBlob{Config: &cfg.AzureBlob}
		azblobStorage.Config.Path, err = ch.ApplyMacros(ctx, azblobStorage.Config.Path)
		if err != nil {
			return nil, err
		}

		bufferSize := azblobStorage.Config.BufferSize
		// https://github.com/Altinity/clickhouse-backup/issues/317
		if bufferSize <= 0 {
			bufferSize = int(cfg.General.MaxFileSize) / cfg.AzureBlob.MaxPartsCount
			if bufferSize < 2*1024*1024 {
				bufferSize = 2 * 1024 * 1024
			}
			if bufferSize > 10*1024*1024 {
				bufferSize = 10 * 1024 * 1024
			}
		}
		azblobStorage.Config.BufferSize = bufferSize
		return &BackupDestination{
			azblobStorage,
			cfg.AzureBlob.CompressionFormat,
			cfg.AzureBlob.CompressionLevel,
			cfg.General.DisableProgressBar,
		}, nil
	case "s3":
		partSize := cfg.S3.PartSize
		if cfg.S3.PartSize <= 0 {
			partSize = cfg.General.MaxFileSize / cfg.S3.MaxPartsCount
			if partSize < 5*1024*1024 {
				partSize = 5 * 1024 * 1024
			}
			if partSize > 5*1024*1024*1024 {
				partSize = 5 * 1024 * 1024 * 1024
			}
		}
		s3Storage := &S3{
			Config:      &cfg.S3,
			Concurrency: cfg.S3.Concurrency,
			BufferSize:  512 * 1024,
			PartSize:    partSize,
		}
		s3Storage.Config.Path, err = ch.ApplyMacros(ctx, s3Storage.Config.Path)
		if err != nil {
			return nil, err
		}
		// https://github.com/Altinity/clickhouse-backup/issues/588
		if len(s3Storage.Config.ObjectLabels) > 0 && backupName != "" {
			objectLabels := s3Storage.Config.ObjectLabels
			objectLabels, err = ApplyMacrosToObjectLabels(ctx, objectLabels, ch, backupName)
			if err != nil {
				return nil, err
			}
			s3Storage.Config.ObjectLabels = objectLabels
		}
		return &BackupDestination{
			s3Storage,
			cfg.S3.CompressionFormat,
			cfg.S3.CompressionLevel,
			cfg.General.DisableProgressBar,
		}, nil
	case "gcs":
		googleCloudStorage := &GCS{Config: &cfg.GCS}
		googleCloudStorage.Config.Path, err = ch.ApplyMacros(ctx, googleCloudStorage.Config.Path)
		if err != nil {
			return nil, err
		}
		// https://github.com/Altinity/clickhouse-backup/issues/588
		if len(googleCloudStorage.Config.ObjectLabels) > 0 && backupName != "" {
			objectLabels := googleCloudStorage.Config.ObjectLabels
			objectLabels, err = ApplyMacrosToObjectLabels(ctx, objectLabels, ch, backupName)
			if err != nil {
				return nil, err
			}
			googleCloudStorage.Config.ObjectLabels = objectLabels
		}
		return &BackupDestination{
			googleCloudStorage,
			cfg.GCS.CompressionFormat,
			cfg.GCS.CompressionLevel,
			cfg.General.DisableProgressBar,
		}, nil
	case "cos":
		tencentStorage := &COS{Config: &cfg.COS}
		tencentStorage.Config.Path, err = ch.ApplyMacros(ctx, tencentStorage.Config.Path)
		if err != nil {
			return nil, err
		}
		return &BackupDestination{
			tencentStorage,
			cfg.COS.CompressionFormat,
			cfg.COS.CompressionLevel,
			cfg.General.DisableProgressBar,
		}, nil
	case "ftp":
		ftpStorage := &FTP{
			Config: &cfg.FTP,
		}
		ftpStorage.Config.Path, err = ch.ApplyMacros(ctx, ftpStorage.Config.Path)
		if err != nil {
			return nil, err
		}
		return &BackupDestination{
			ftpStorage,
			cfg.FTP.CompressionFormat,
			cfg.FTP.CompressionLevel,
			cfg.General.DisableProgressBar,
		}, nil
	case "sftp":
		sftpStorage := &SFTP{
			Config: &cfg.SFTP,
		}
		sftpStorage.Config.Path, err = ch.ApplyMacros(ctx, sftpStorage.Config.Path)
		if err != nil {
			return nil, err
		}
		return &BackupDestination{
			sftpStorage,
			cfg.SFTP.CompressionFormat,
			cfg.SFTP.CompressionLevel,
			cfg.General.DisableProgressBar,
		}, nil
	default:
		return nil, fmt.Errorf("storage type '%s' is not supported", cfg.General.RemoteStorage)
	}
}

// ApplyMacrosToObjectLabels - https://github.com/Altinity/clickhouse-backup/issues/588
func ApplyMacrosToObjectLabels(ctx context.Context, objectLabels map[string]string, ch *clickhouse.ClickHouse, backupName string) (map[string]string, error) {
	var err error
	for k, v := range objectLabels {
		v, err = ch.ApplyMacros(ctx, v)
		if err != nil {
			return nil, err
		}
		r := strings.NewReplacer("{backup}", backupName, "{backupName}", backupName, "{backup_name}", backupName, "{BACKUP_NAME}", backupName)
		objectLabels[k] = r.Replace(v)
	}
	return objectLabels, nil
}<|MERGE_RESOLUTION|>--- conflicted
+++ resolved
@@ -68,19 +68,11 @@
 	log.Info().Fields(map[string]interface{}{
 		"operation": "RemoveOldBackups",
 		"duration":  utils.HumanizeDuration(time.Since(start)),
-<<<<<<< HEAD
 	}).Msg("calculate backup list for delete")
 	for _, backupToDelete := range backupsToDelete {
 		startDelete := time.Now()
 		if err := bd.RemoveBackup(ctx, backupToDelete); err != nil {
 			log.Warn().Msgf("can't delete %s return error : %v", backupToDelete.BackupName, err)
-=======
-	}).Info("calculate backup list for deleteKey")
-	for _, backupToDelete := range backupsToDelete {
-		startDelete := time.Now()
-		if err := bd.RemoveBackup(ctx, backupToDelete); err != nil {
-			bd.Log.Warnf("can't deleteKey %s return error : %v", backupToDelete.BackupName, err)
->>>>>>> 2d6ae283
 		}
 		log.Info().Fields(map[string]interface{}{
 			"operation": "RemoveOldBackups",
