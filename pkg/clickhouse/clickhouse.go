package clickhouse

import (
	"context"
	"crypto/tls"
	"crypto/x509"
	"database/sql"
	"errors"
	"fmt"
<<<<<<< HEAD
	"github.com/rs/zerolog"
=======
	"github.com/Altinity/clickhouse-backup/pkg/common"
	"github.com/ClickHouse/clickhouse-go/v2/lib/driver"
	"github.com/antchfx/xmlquery"
>>>>>>> 2d6ae283
	"os"
	"path"
	"path/filepath"
	"regexp"
	"strconv"
	"strings"
	"time"

	"github.com/Altinity/clickhouse-backup/pkg/common"
	"github.com/Altinity/clickhouse-backup/pkg/config"
	"github.com/Altinity/clickhouse-backup/pkg/metadata"
	"github.com/ClickHouse/clickhouse-go/v2"
	"github.com/ClickHouse/clickhouse-go/v2/lib/driver"
	"github.com/rs/zerolog/log"
)

// ClickHouse - provide
type ClickHouse struct {
	Config               *config.ClickHouseConfig
	conn                 driver.Conn
	disks                []Disk
	version              int
	isPartsColumnPresent int8
	IsOpen               bool
}

// Connect - establish connection to ClickHouse
func (ch *ClickHouse) Connect() error {
	if ch.IsOpen {
		if err := ch.conn.Close(); err != nil {
			log.Error().Msgf("close previous connection error: %v", err)
		}
	}
	ch.IsOpen = false
	timeout, err := time.ParseDuration(ch.Config.Timeout)
	if err != nil {
		return err
	}

	//timeoutSeconds := fmt.Sprintf("%d", int(timeout.Seconds()))
	opt := &clickhouse.Options{
		Addr: []string{fmt.Sprintf("%s:%d", ch.Config.Host, ch.Config.Port)},
		Auth: clickhouse.Auth{
			Username: ch.Config.Username,
			Password: ch.Config.Password,
		},
		Settings: clickhouse.Settings{
			//	"connect_timeout": int(timeout.Seconds()),
			//	"receive_timeout": int(timeout.Seconds()),
			//	"send_timeout":    int(timeout.Seconds()),
		},
		MaxOpenConns:    1,
		ConnMaxLifetime: 0,
		MaxIdleConns:    0,
		DialTimeout:     timeout,
		ReadTimeout:     timeout,
	}

	if ch.Config.Debug {
		opt.Debug = true
	}

	if ch.Config.Secure {
		tlsConfig := &tls.Config{
			InsecureSkipVerify: ch.Config.SkipVerify,
		}
		if ch.Config.TLSKey != "" || ch.Config.TLSCert != "" || ch.Config.TLSCa != "" {
			if ch.Config.TLSCert != "" || ch.Config.TLSKey != "" {
				cert, err := tls.LoadX509KeyPair(ch.Config.TLSCert, ch.Config.TLSKey)
				if err != nil {
					log.Error().Msgf("tls.LoadX509KeyPair error: %v", err)
					return err
				}
				tlsConfig.Certificates = []tls.Certificate{cert}
			}
			if ch.Config.TLSCa != "" {
				caCert, err := os.ReadFile(ch.Config.TLSCa)
				if err != nil {
					log.Error().Msgf("read `tls_ca` file %s return error: %v ", ch.Config.TLSCa, err)
					return err
				}
				caCertPool := x509.NewCertPool()
				if caCertPool.AppendCertsFromPEM(caCert) != true {
					log.Error().Msgf("AppendCertsFromPEM %s return false", ch.Config.TLSCa)
					return fmt.Errorf("AppendCertsFromPEM %s return false", ch.Config.TLSCa)
				}
				tlsConfig.RootCAs = caCertPool
			}
		}
		opt.TLS = tlsConfig
	}
	if !ch.Config.LogSQLQueries {
		opt.Settings["log_queries"] = 0
	}

	if ch.conn, err = clickhouse.Open(opt); err != nil {
		log.Error().Msgf("clickhouse connection: %s, clickhouse.Open return error: %v", fmt.Sprintf("tcp://%v:%v", ch.Config.Host, ch.Config.Port), err)
		return err
	}

	logFunc := log.Info()
	if !ch.Config.LogSQLQueries {
		logFunc = log.Debug()
	}
	logFunc.Stack().Msgf("clickhouse connection prepared: %s run ping", fmt.Sprintf("tcp://%v:%v?timeout=%v", ch.Config.Host, ch.Config.Port, ch.Config.Timeout))
	err = ch.conn.Ping(context.Background())
	if err != nil {
		log.Error().Msgf("clickhouse connection ping: %s return error: %v", fmt.Sprintf("tcp://%v:%v", ch.Config.Host, ch.Config.Port), err)
		return err
	} else {
		ch.IsOpen = true
	}
	logFunc.Stack().Msgf("clickhouse connection open: %s", fmt.Sprintf("tcp://%v:%v", ch.Config.Host, ch.Config.Port))
	return err
}

// GetDisks - return data from system.disks table
func (ch *ClickHouse) GetDisks(ctx context.Context, enrich bool) ([]Disk, error) {
	version, err := ch.GetVersion(ctx)
	if err != nil {
		return nil, err
	}
	var disks []Disk
	if version < 19015000 {
		disks, err = ch.getDisksFromSystemSettings(ctx)
	} else {
		disks, err = ch.getDisksFromSystemDisks(ctx)
	}
	if err != nil {
		return nil, err
	}
	for i := range disks {
		if disks[i].Name == ch.Config.EmbeddedBackupDisk {
			disks[i].IsBackup = true
		}
		// s3_plain disk could contain relative remote disks path, need transform it to `/var/lib/clickhouse/disks/disk_name`
		if disks[i].Path != "" && !strings.HasPrefix(disks[i].Path, "/") {
			for _, d := range disks {
				if d.Name == "default" {
					disks[i].Path = path.Join(d.Path, "disks", disks[i].Name) + "/"
					break
				}
			}
		}
	}
	if len(ch.Config.DiskMapping) == 0 {
		return disks, nil
	}
	dm := map[string]string{}
	for k, v := range ch.Config.DiskMapping {
		dm[k] = v
	}
	for i := range disks {
		if p, ok := dm[disks[i].Name]; ok {
			disks[i].Path = p
			delete(dm, disks[i].Name)
		}
	}
	// https://github.com/Altinity/clickhouse-backup/issues/676#issuecomment-1606547960
	if enrich {
		for k, v := range dm {
			disks = append(disks, Disk{
				Name: k,
				Path: v,
				Type: "local",
			})
		}
	}
	return disks, nil
}

func (ch *ClickHouse) GetEmbeddedBackupPath(disks []Disk) (string, error) {
	if !ch.Config.UseEmbeddedBackupRestore {
		return "", nil
	}
	if ch.Config.EmbeddedBackupDisk == "" {
		return "", fmt.Errorf("please setup `clickhouse->embedded_backup_disk` in config or CLICKHOUSE_EMBEDDED_BACKUP_DISK environment variable")
	}
	for _, d := range disks {
		if d.Name == ch.Config.EmbeddedBackupDisk {
			return d.Path, nil
		}
	}
	return "", fmt.Errorf("%s not found in system.disks %v", ch.Config.EmbeddedBackupDisk, disks)
}

func (ch *ClickHouse) GetDefaultPath(disks []Disk) (string, error) {
	defaultPath := "/var/lib/clickhouse"
	for _, d := range disks {
		if d.Name == "default" {
			defaultPath = d.Path
			break
		}
	}
	return defaultPath, nil
}

func (ch *ClickHouse) getDisksFromSystemSettings(ctx context.Context) ([]Disk, error) {
	select {
	case <-ctx.Done():
		return nil, ctx.Err()
	default:
		metadataPath, err := ch.getMetadataPath(ctx)
		if err != nil {
			return nil, err
		}
		dataPathArray := strings.Split(metadataPath, "/")
		clickhouseData := path.Join(dataPathArray[:len(dataPathArray)-1]...)
		return []Disk{{
			Name: "default",
			Path: path.Join("/", clickhouseData),
			Type: "local",
		}}, nil
	}
}

func (ch *ClickHouse) getMetadataPath(ctx context.Context) (string, error) {
	var result []struct {
		MetadataPath string `ch:"metadata_path"`
	}
	query := "SELECT metadata_path FROM system.tables WHERE database = 'system' AND metadata_path!='' LIMIT 1;"
	if err := ch.SelectContext(ctx, &result, query); err != nil {
		return "", err
	}
	if len(result) == 0 {
		return "", fmt.Errorf("can't get metadata_path from system.tables")
	}
	metadataPath := strings.Split(result[0].MetadataPath, "/")
	if strings.Contains(result[0].MetadataPath, "/store/") {
		result[0].MetadataPath = path.Join(metadataPath[:len(metadataPath)-4]...)
		result[0].MetadataPath = path.Join(result[0].MetadataPath, "metadata")
	} else {
		result[0].MetadataPath = path.Join(metadataPath[:len(metadataPath)-2]...)
	}
	return path.Join("/", result[0].MetadataPath), nil
}

func (ch *ClickHouse) getDisksFromSystemDisks(ctx context.Context) ([]Disk, error) {
	select {
	case <-ctx.Done():
		return nil, ctx.Err()
	default:
		isDiskType := make([]struct {
			Present uint64 `ch:"is_disk_type_present"`
		}, 0)
		if err := ch.SelectContext(ctx, &isDiskType, "SELECT count() is_disk_type_present FROM system.columns WHERE database='system' AND table='disks' AND name='type'"); err != nil {
			return nil, err
		}
		diskTypeSQL := "'local'"
		if len(isDiskType) > 0 && isDiskType[0].Present > 0 {
			diskTypeSQL = "any(type)"
		}
		var result []Disk
		query := fmt.Sprintf("SELECT path, any(name) AS name, %s AS type FROM system.disks GROUP BY path", diskTypeSQL)
		err := ch.SelectContext(ctx, &result, query)
		return result, err
	}
}

// Close - closing connection to ClickHouse
func (ch *ClickHouse) Close() {
	if ch.IsOpen {
		if err := ch.conn.Close(); err != nil {
			log.Warn().Msgf("can't close clickhouse connection: %v", err)
		}
	}
	if ch.Config.LogSQLQueries {
		log.Info().Msg("clickhouse connection closed")
	} else {
		log.Debug().Msg("clickhouse connection closed")
	}
	ch.IsOpen = false
}

// GetTables - return slice of all tables suitable for backup, MySQL and PostgresSQL database engine shall be skipped
func (ch *ClickHouse) GetTables(ctx context.Context, tablePattern string) ([]Table, error) {
	var err error
	settings := map[string]bool{
		"show_table_uuid_in_table_create_query_if_not_nil": false,
		"display_secrets_in_show_and_select":               false,
	}
	if settings, err = ch.CheckSettingsExists(ctx, settings); err != nil {
		return nil, err
	}
	skipDatabases := make([]struct {
		Name string `ch:"name"`
	}, 0)
	// MaterializedPostgreSQL doesn't support FREEZE look https://github.com/Altinity/clickhouse-backup/issues/550
	if err = ch.SelectContext(ctx, &skipDatabases, "SELECT name FROM system.databases WHERE engine IN ('MySQL','PostgreSQL','MaterializedPostgreSQL')"); err != nil {
		return nil, err
	}
	skipDatabaseNames := make([]string, len(skipDatabases))
	for i, s := range skipDatabases {
		skipDatabaseNames[i] = s.Name
	}
	isSystemTablesFieldPresent := make([]IsSystemTablesFieldPresent, 0)
	isFieldPresentSQL := `
		SELECT 
			countIf(name='data_path') is_data_path_present, 
			countIf(name='data_paths') is_data_paths_present, 
			countIf(name='uuid') is_uuid_present, 
			countIf(name='create_table_query') is_create_table_query_present, 
			countIf(name='total_bytes') is_total_bytes_present 
		FROM system.columns WHERE database='system' AND table='tables'
	`
	if err = ch.SelectContext(ctx, &isSystemTablesFieldPresent, isFieldPresentSQL); err != nil {
		return nil, err
	}

	allTablesSQL := ch.prepareGetTablesSQL(tablePattern, skipDatabaseNames, ch.Config.SkipTableEngines, settings, isSystemTablesFieldPresent)
	if err != nil {
		return nil, err
	}
	tables := make([]Table, 0)
	if err = ch.SelectContext(ctx, &tables, allTablesSQL); err != nil {
		return nil, err
	}
	metadataPath, err := ch.getMetadataPath(ctx)
	if err != nil {
		return nil, err
	}
	for i, t := range tables {
		for _, filter := range ch.Config.SkipTables {
			if matched, _ := filepath.Match(strings.Trim(filter, " \t\r\n"), fmt.Sprintf("%s.%s", t.Database, t.Name)); matched {
				t.Skip = true
				break
			}
		}
		if ch.Config.UseEmbeddedBackupRestore && (strings.HasPrefix(t.Name, ".inner_id.") /*|| strings.HasPrefix(t.Name, ".inner.")*/) {
			t.Skip = true
		}
		if t.Skip {
			tables[i] = t
			continue
		}
		tables[i] = ch.fixVariousVersions(ctx, t, metadataPath)
	}
	if len(tables) == 0 {
		return tables, nil
	}
	for i, table := range tables {
		if table.TotalBytes == 0 && !table.Skip && strings.HasSuffix(table.Engine, "Tree") {
			tables[i].TotalBytes = ch.getTableSizeFromParts(ctx, tables[i])
		}
	}
	// https://github.com/Altinity/clickhouse-backup/issues/613
	if !ch.Config.UseEmbeddedBackupRestore {
		if tables, err = ch.enrichTablesByInnerDependencies(ctx, tables, metadataPath, settings, isSystemTablesFieldPresent); err != nil {
			return nil, err
		}
	}
	return tables, nil
}

// https://github.com/Altinity/clickhouse-backup/issues/613
func (ch *ClickHouse) enrichTablesByInnerDependencies(ctx context.Context, tables []Table, metadataPath string, settings map[string]bool, isSystemTablesFieldPresent []IsSystemTablesFieldPresent) ([]Table, error) {
	innerTablesMissed := make([]string, 0)
	for _, t := range tables {
		if !t.Skip && (strings.HasPrefix(t.CreateTableQuery, "ATTACH MATERIALIZED") || strings.HasPrefix(t.CreateTableQuery, "CREATE MATERIALIZED")) {
			if strings.Contains(t.CreateTableQuery, " TO ") && !strings.Contains(t.CreateTableQuery, " TO INNER UUID") {
				continue
			}
			found := false
			for j := range tables {
				if tables[j].Database == t.Database && (tables[j].Name == ".inner."+t.Name || tables[j].Name == ".inner_id."+t.UUID) {
					found = true
					break
				}
			}
			if !found {
				missedInnerTableName := ".inner." + t.Name
				if t.UUID != "" {
					missedInnerTableName = ".inner_id." + t.UUID
				}
				innerTablesMissed = append(innerTablesMissed, fmt.Sprintf("%s.%s", t.Database, missedInnerTableName))
			}
		}
	}
	if len(innerTablesMissed) == 0 {
		return tables, nil
	}

	missedTablesSQL := ch.prepareGetTablesSQL(strings.Join(innerTablesMissed, ","), nil, nil, settings, isSystemTablesFieldPresent)
	missedTables := make([]Table, 0)
	var err error
	if err = ch.SelectContext(ctx, &missedTables, missedTablesSQL); err != nil {
		return nil, err
	}
	if len(missedTables) == 0 {
		return tables, nil
	}
	for i, t := range missedTables {
		missedTables[i] = ch.fixVariousVersions(ctx, t, metadataPath)
		if t.TotalBytes == 0 && !t.Skip && strings.HasSuffix(t.Engine, "Tree") {
			missedTables[i].TotalBytes = ch.getTableSizeFromParts(ctx, missedTables[i])
		}
	}
	return append(missedTables, tables...), nil
}

func (ch *ClickHouse) prepareGetTablesSQL(tablePattern string, skipDatabases, skipTableEngines []string, settings map[string]bool, isSystemTablesFieldPresent []IsSystemTablesFieldPresent) string {
	allTablesSQL := "SELECT database, name, engine "
	if len(isSystemTablesFieldPresent) > 0 && isSystemTablesFieldPresent[0].IsDataPathPresent > 0 {
		allTablesSQL += ", data_path "
	}
	if len(isSystemTablesFieldPresent) > 0 && isSystemTablesFieldPresent[0].IsDataPathsPresent > 0 {
		allTablesSQL += ", data_paths "
	}
	if len(isSystemTablesFieldPresent) > 0 && isSystemTablesFieldPresent[0].IsUUIDPresent > 0 {
		allTablesSQL += ", uuid "
	}
	if len(isSystemTablesFieldPresent) > 0 && isSystemTablesFieldPresent[0].IsCreateTableQueryPresent > 0 {
		allTablesSQL += ", create_table_query "
	}
	if len(isSystemTablesFieldPresent) > 0 && isSystemTablesFieldPresent[0].IsTotalBytesPresent > 0 {
		allTablesSQL += ", coalesce(total_bytes, 0) AS total_bytes "
	}

	allTablesSQL += "  FROM system.tables WHERE is_temporary = 0"
	if tablePattern != "" {
		replacer := strings.NewReplacer(".", "\\.", ",", "$|^", "*", ".*", "?", ".", " ", "", "`", "", `"`, "", "-", "\\-")
		allTablesSQL += fmt.Sprintf(" AND match(concat(database,'.',name),'^%s$') ", replacer.Replace(tablePattern))
	}
	if len(skipDatabases) > 0 {
		allTablesSQL += fmt.Sprintf(" AND database NOT IN ('%s')", strings.Join(skipDatabases, "','"))
	}
	if len(skipTableEngines) > 0 {
		allTablesSQL += fmt.Sprintf(" AND engine NOT IN ('%s')", strings.Join(skipTableEngines, "','"))
	}
	// try to upload big tables first
	if len(isSystemTablesFieldPresent) > 0 && isSystemTablesFieldPresent[0].IsTotalBytesPresent > 0 {
		allTablesSQL += " ORDER BY total_bytes DESC"
	}
	allTablesSQL = ch.addSettingsSQL(allTablesSQL, settings)
	return allTablesSQL
}

func (ch *ClickHouse) addSettingsSQL(inputSQL string, settings map[string]bool) string {
	maxI := 0
	for _, v := range settings {
		if v {
			maxI += 1
		}
	}
	i := 0
	for k, v := range settings {
		if v {
			if i == 0 {
				inputSQL += " SETTINGS "
			}
			inputSQL += k + "=1"
			if i < maxI-1 {
				inputSQL += ", "
			}
			i++
		}
	}
	return inputSQL
}

var tableNameSuffixRE = regexp.MustCompile("\\.\"[^\"]+\"$|\\.`[^`]+`$|\\.[a-zA-Z0-9\\-_]+$")

// GetDatabases - return slice of all non system databases for backup
func (ch *ClickHouse) GetDatabases(ctx context.Context, cfg *config.Config, tablePattern string) ([]Database, error) {
	allDatabases := make([]Database, 0)
	skipDatabases := []string{"system", "INFORMATION_SCHEMA", "information_schema", "_temporary_and_external_tables"}
	bypassDatabases := make([]string, 0)
	skipTablesPatterns := make([]string, 0)
	bypassTablesPatterns := make([]string, 0)
	if len(cfg.ClickHouse.SkipTables) > 0 {
		skipTablesPatterns = append(skipTablesPatterns, cfg.ClickHouse.SkipTables...)
	}
	if tablePattern != "" {
		bypassTablesPatterns = append(bypassTablesPatterns, strings.Split(tablePattern, ",")...)
	}
	for _, pattern := range skipTablesPatterns {
		pattern = strings.Trim(pattern, " \r\t\n")
		if strings.HasSuffix(pattern, ".*") {
			skipDatabases = common.AddStringToSliceIfNotExists(skipDatabases, strings.Trim(strings.TrimSuffix(pattern, ".*"), "\"` "))
		} else {
			skipDatabases = common.AddStringToSliceIfNotExists(skipDatabases, strings.Trim(tableNameSuffixRE.ReplaceAllString(pattern, ""), "\"` "))
		}
	}
	for _, pattern := range bypassTablesPatterns {
		pattern = strings.Trim(pattern, " \r\t\n")
		if strings.HasSuffix(pattern, ".*") {
			bypassDatabases = common.AddStringToSliceIfNotExists(bypassDatabases, strings.Trim(strings.TrimSuffix(pattern, ".*"), "\"` "))
		} else {
			bypassDatabases = common.AddStringToSliceIfNotExists(bypassDatabases, strings.Trim(tableNameSuffixRE.ReplaceAllString(pattern, ""), "\"` "))
		}
	}
	metadataPath, err := ch.getMetadataPath(ctx)
	if err != nil {
		return nil, err
	}
	select {
	case <-ctx.Done():
		return nil, ctx.Err()
	default:
		fileMatchToRE := strings.NewReplacer("*", ".*", "?", ".", "(", "\\(", ")", "\\)", "[", "\\[", "]", "\\]", "$", "\\$", "^", "\\^")
		if len(bypassDatabases) > 0 {
			allDatabasesSQL := fmt.Sprintf(
				"SELECT name, engine FROM system.databases WHERE NOT match(name,'^(%s)$') AND match(name,'^(%s)$')",
				fileMatchToRE.Replace(strings.Join(skipDatabases, "|")), fileMatchToRE.Replace(strings.Join(bypassDatabases, "|")),
			)
			if err := ch.StructSelect(&allDatabases, allDatabasesSQL); err != nil {
				return nil, err
			}
		} else {
			allDatabasesSQL := fmt.Sprintf(
				"SELECT name, engine FROM system.databases WHERE NOT match(name,'^(%s)$')",
				fileMatchToRE.Replace(strings.Join(skipDatabases, "|")),
			)
			if err := ch.StructSelect(&allDatabases, allDatabasesSQL); err != nil {
				return nil, err
			}
		}
	}
	for i, db := range allDatabases {
		select {
		case <-ctx.Done():
			return nil, ctx.Err()
		default:
			showDatabaseSQL := fmt.Sprintf("SHOW CREATE DATABASE `%s`", db.Name)
			var result string
			// 19.4 doesn't have /var/lib/clickhouse/metadata/default.sql
			if err := ch.SelectSingleRow(ctx, &result, showDatabaseSQL); err != nil {
				log.Warn().Msgf("can't get create database query: %v", err)
				allDatabases[i].Query = fmt.Sprintf("CREATE DATABASE `%s` ENGINE = %s", db.Name, db.Engine)
			} else {
				// 23.3+ masked secrets https://github.com/Altinity/clickhouse-backup/issues/640
				if strings.Contains(result, "'[HIDDEN]'") {
					if attachSQL, err := os.ReadFile(path.Join(metadataPath, common.TablePathEncode(db.Name)+".sql")); err != nil {
						return nil, err
					} else {
						result = strings.Replace(string(attachSQL), "ATTACH", "CREATE", 1)
						result = strings.Replace(result, " _ ", " `"+db.Name+"` ", 1)
					}
				}
				allDatabases[i].Query = result
			}
		}
	}
	return allDatabases, nil
}

func (ch *ClickHouse) getTableSizeFromParts(ctx context.Context, table Table) uint64 {
	var tablesSize []struct {
		Size uint64 `ch:"size"`
	}
	query := fmt.Sprintf("SELECT sum(bytes_on_disk) as size FROM system.parts WHERE active AND database='%s' AND table='%s' GROUP BY database, table", table.Database, table.Name)
	if err := ch.SelectContext(ctx, &tablesSize, query); err != nil {
		log.Warn().Msgf("error parsing tablesSize: %v", err)
	}
	if len(tablesSize) > 0 {
		return tablesSize[0].Size
	}
	return 0
}

func (ch *ClickHouse) fixVariousVersions(ctx context.Context, t Table, metadataPath string) Table {
	// versions before 19.15 contain data_path in a different column
	if t.DataPath != "" {
		t.DataPaths = []string{t.DataPath}
	}
	// version 20.6.3.28 has zero UUID
	if t.UUID == "00000000-0000-0000-0000-000000000000" {
		t.UUID = ""
	}
	// version 1.1.54394 has no query column
	if strings.TrimSpace(t.CreateTableQuery) == "" {
		t.CreateTableQuery = ch.ShowCreateTable(ctx, t.Database, t.Name)
	}
	// materialized views should properly restore via attach
	if t.Engine == "MaterializedView" {
		t.CreateTableQuery = strings.Replace(
			t.CreateTableQuery, "CREATE MATERIALIZED VIEW", "ATTACH MATERIALIZED VIEW", 1,
		)
	}
	// 23.3+ masked secrets https://github.com/Altinity/clickhouse-backup/issues/640
	if strings.Contains(t.CreateTableQuery, "'[HIDDEN]'") {
		tableSQLPath := path.Join(metadataPath, common.TablePathEncode(t.Database), common.TablePathEncode(t.Name)+".sql")
		if attachSQL, err := os.ReadFile(tableSQLPath); err != nil {
			log.Warn().Msgf("can't read %s: %v", tableSQLPath, err)
		} else {
			t.CreateTableQuery = strings.Replace(string(attachSQL), "ATTACH", "CREATE", 1)
			t.CreateTableQuery = strings.Replace(t.CreateTableQuery, " _ ", " `"+t.Database+"`.`"+t.Name+"` ", 1)
		}
	}
	return t
}

// GetVersion - returned ClickHouse version in number format
// Example value: 19001005
func (ch *ClickHouse) GetVersion(ctx context.Context) (int, error) {
	if ch.version != 0 {
		return ch.version, nil
	}
	var result string
	var err error
	query := "SELECT value FROM `system`.`build_options` where name='VERSION_INTEGER'"
	if err = ch.SelectSingleRow(ctx, &result, query); err != nil {
		log.Warn().Msgf("can't get ClickHouse version: %v", err)
		return 0, nil
	}
	ch.version, err = strconv.Atoi(result)
	return ch.version, err
}

func (ch *ClickHouse) GetVersionDescribe(ctx context.Context) string {
	var result string
	query := "SELECT value FROM `system`.`build_options` where name='VERSION_DESCRIBE'"
	if err := ch.SelectSingleRow(ctx, &result, query); err != nil {
		return ""
	}
	return result
}

// FreezeTableOldWay - freeze all partitions in table one by one
// This way using for ClickHouse below v19.1
func (ch *ClickHouse) FreezeTableOldWay(ctx context.Context, table *Table, name string) error {
	var partitions []struct {
		PartitionID string `ch:"partition_id"`
	}
	q := fmt.Sprintf("SELECT DISTINCT partition_id FROM `system`.`parts` WHERE database='%s' AND table='%s' %s", table.Database, table.Name, ch.Config.FreezeByPartWhere)
	if err := ch.SelectContext(ctx, &partitions, q); err != nil {
		return fmt.Errorf("can't get partitions for '%s.%s': %w", table.Database, table.Name, err)
	}
	withNameQuery := ""
	if name != "" {
		withNameQuery = fmt.Sprintf("WITH NAME '%s'", name)
	}
	for _, item := range partitions {
		log.Debug().Msgf("  partition '%v'", item.PartitionID)
		query := fmt.Sprintf(
			"ALTER TABLE `%v`.`%v` FREEZE PARTITION ID '%v' %s;",
			table.Database,
			table.Name,
			item.PartitionID,
			withNameQuery,
		)
		if item.PartitionID == "all" {
			query = fmt.Sprintf(
				"ALTER TABLE `%v`.`%v` FREEZE PARTITION tuple() %s;",
				table.Database,
				table.Name,
				withNameQuery,
			)
		}
		if err := ch.QueryContext(ctx, query); err != nil {
			if (strings.Contains(err.Error(), "code: 60") || strings.Contains(err.Error(), "code: 81")) && ch.Config.IgnoreNotExistsErrorDuringFreeze {
				log.Warn().Msgf("can't freeze partition: %v", err)
			} else {
				return fmt.Errorf("can't freeze partition '%s': %w", item.PartitionID, err)
			}
		}
	}
	return nil
}

// FreezeTable - freeze all partitions for table
// This way available for ClickHouse since v19.1
func (ch *ClickHouse) FreezeTable(ctx context.Context, table *Table, name string) error {
	version, err := ch.GetVersion(ctx)
	if err != nil {
		return err
	}
	if strings.HasPrefix(table.Engine, "Replicated") && ch.Config.SyncReplicatedTables {
		query := fmt.Sprintf("SYSTEM SYNC REPLICA `%s`.`%s`;", table.Database, table.Name)
		if err := ch.QueryContext(ctx, query); err != nil {
			log.Warn().Msgf("can't sync replica: %v", err)
		} else {
			log.Debug().Str("table", fmt.Sprintf("%s.%s", table.Database, table.Name)).Msg("replica synced")
		}
	}
	if version < 19001005 || ch.Config.FreezeByPart {
		return ch.FreezeTableOldWay(ctx, table, name)
	}
	withNameQuery := ""
	if name != "" {
		withNameQuery = fmt.Sprintf("WITH NAME '%s'", name)
	}
	query := fmt.Sprintf("ALTER TABLE `%s`.`%s` FREEZE %s;", table.Database, table.Name, withNameQuery)
	if err := ch.QueryContext(ctx, query); err != nil {
<<<<<<< HEAD
		if (strings.Contains(err.Error(), "code: 60") || strings.Contains(err.Error(), "code: 81")) && ch.Config.IgnoreNotExistsErrorDuringFreeze {
			log.Warn().Msgf("can't freeze table: %v", err)
=======
		if (strings.Contains(err.Error(), "code: 60") || strings.Contains(err.Error(), "code: 81") || strings.Contains(err.Error(), "code: 218")) && ch.Config.IgnoreNotExistsErrorDuringFreeze {
			ch.Log.Warnf("can't freeze table: %v", err)
>>>>>>> 2d6ae283
			return nil
		}
		return fmt.Errorf("can't freeze table: %v", err)
	}
	return nil
}

// AttachDataParts - execute ALTER TABLE ... ATTACH PART command for specific table
func (ch *ClickHouse) AttachDataParts(table metadata.TableMetadata, disks []Disk) error {
	canContinue, err := ch.CheckReplicationInProgress(table)
	if err != nil {
		return err
	}
	if !canContinue {
		return nil
	}
	for _, disk := range disks {
		for _, part := range table.Parts[disk.Name] {
			if !strings.HasSuffix(part.Name, ".proj") {
				query := fmt.Sprintf("ALTER TABLE `%s`.`%s` ATTACH PART '%s'", table.Database, table.Table, part.Name)
				if err := ch.Query(query); err != nil {
					return err
				}
				log.Debug().Str("table", fmt.Sprintf("%s.%s", table.Database, table.Table)).Str("disk", disk.Name).Str("part", part.Name).Msg("attached")
			}
		}
	}
	return nil
}

var replicatedMergeTreeRE = regexp.MustCompile(`Replicated[\w_]*MergeTree\s*\(((\s*'[^']+'\s*),(\s*'[^']+')(\s*,\s*|.*?)([^)]*)|)\)`)
var uuidRE = regexp.MustCompile(`UUID '([^']+)'`)

// AttachTable - execute ATTACH TABLE  command for specific table
func (ch *ClickHouse) AttachTable(ctx context.Context, table metadata.TableMetadata) error {
	if len(table.Parts) == 0 {
		log.Warn().Msgf("no data parts for restore for `%s`.`%s`", table.Database, table.Table)
		return nil
	}
	canContinue, err := ch.CheckReplicationInProgress(table)
	if err != nil {
		return err
	}
	if !canContinue {
		return nil
	}

	query := fmt.Sprintf("DETACH TABLE `%s`.`%s`", table.Database, table.Table)
	if err := ch.Query(query); err != nil {
		return err
	}
	if matches := replicatedMergeTreeRE.FindStringSubmatch(table.Query); len(matches) > 0 {
		zkPath := strings.Trim(matches[2], "' \r\n\t")
		replicaName := strings.Trim(matches[3], "' \r\n\t")
		if strings.Contains(zkPath, "{uuid}") {
			if uuidMatches := uuidRE.FindStringSubmatch(table.Query); len(uuidMatches) > 0 {
				zkPath = strings.Replace(zkPath, "{uuid}", uuidMatches[1], 1)
			}
		}
		zkPath = strings.NewReplacer("{database}", table.Database, "{table}", table.Table).Replace(zkPath)
		zkPath, err = ch.ApplyMacros(ctx, zkPath)
		if err != nil {
			return err
		}
		replicaName, err = ch.ApplyMacros(ctx, replicaName)
		if err != nil {
			return err
		}
		query = fmt.Sprintf("SYSTEM DROP REPLICA '%s' FROM ZKPATH '%s'", replicaName, zkPath)
		if err := ch.Query(query); err != nil {
			return err
		}
	}
	query = fmt.Sprintf("ATTACH TABLE `%s`.`%s`", table.Database, table.Table)
	if err := ch.Query(query); err != nil {
		return err
	}

	query = fmt.Sprintf("SYSTEM RESTORE REPLICA `%s`.`%s`", table.Database, table.Table)
	if err := ch.Query(query); err != nil {
		return err
	}

	log.Debug().Str("table", fmt.Sprintf("%s.%s", table.Database, table.Table)).Msg("attached")
	return nil
}
func (ch *ClickHouse) ShowCreateTable(ctx context.Context, database, name string) string {
	var result []struct {
		Statement string `ch:"statement"`
	}
	query := fmt.Sprintf("SHOW CREATE TABLE `%s`.`%s`;", database, name)
	if err := ch.SelectContext(ctx, &result, query); err != nil {
		return ""
	}
	return result[0].Statement
}

// CreateDatabase - create ClickHouse database
func (ch *ClickHouse) CreateDatabase(database string, cluster string) error {
	query := fmt.Sprintf("CREATE DATABASE IF NOT EXISTS `%s`", database)
	if cluster != "" {
		query += fmt.Sprintf(" ON CLUSTER '%s'", cluster)
	}
	return ch.Query(query)
}

func (ch *ClickHouse) CreateDatabaseWithEngine(database, engine, cluster string) error {
	query := fmt.Sprintf("CREATE DATABASE IF NOT EXISTS `%s` ENGINE=%s", database, engine)
	query = ch.addOnClusterToCreateDatabase(cluster, query)
	return ch.Query(query)
}

func (ch *ClickHouse) CreateDatabaseFromQuery(ctx context.Context, query, cluster string, args ...interface{}) error {
	if !strings.HasPrefix(query, "CREATE DATABASE IF NOT EXISTS") {
		query = strings.Replace(query, "CREATE DATABASE", "CREATE DATABASE IF NOT EXISTS", 1)
	}
	query = ch.addOnClusterToCreateDatabase(cluster, query)
	return ch.QueryContext(ctx, query, args)
}

func (ch *ClickHouse) addOnClusterToCreateDatabase(cluster string, query string) string {
	if cluster != "" && !strings.Contains(query, " ON CLUSTER ") {
		if !strings.Contains(query, "ENGINE") {
			query += fmt.Sprintf(" ON CLUSTER '%s'", cluster)
		} else {
			query = strings.Replace(query, "ENGINE", fmt.Sprintf(" ON CLUSTER '%s' ENGINE", cluster), 1)
		}
	}
	return query
}

// DropTable - drop ClickHouse table
func (ch *ClickHouse) DropTable(table Table, query string, onCluster string, ignoreDependencies bool, version int) error {
	var isAtomic bool
	var err error
	if isAtomic, err = ch.IsAtomic(table.Database); err != nil {
		return err
	}
	kind := "TABLE"
	if strings.HasPrefix(query, "CREATE DICTIONARY") {
		kind = "DICTIONARY"
	}
	dropQuery := fmt.Sprintf("DROP %s IF EXISTS `%s`.`%s`", kind, table.Database, table.Name)
	if version > 19000000 && onCluster != "" {
		dropQuery += " ON CLUSTER '" + onCluster + "' "
	}
	if isAtomic {
		dropQuery += " NO DELAY"
	}
	if ignoreDependencies {
		dropQuery += " SETTINGS check_table_dependencies=0"
	}
	if err = ch.Query(dropQuery); err != nil {
		return err
	}
	return nil
}

var createViewToClauseRe = regexp.MustCompile(`(?im)^(CREATE[\s\w]+VIEW[^(]+)(\s+TO\s+.+)`)
var createViewSelectRe = regexp.MustCompile(`(?im)^(CREATE[\s\w]+VIEW[^(]+)(\s+AS\s+SELECT.+)`)
var attachViewToClauseRe = regexp.MustCompile(`(?im)^(ATTACH[\s\w]+VIEW[^(]+)(\s+TO\s+.+)`)
var attachViewSelectRe = regexp.MustCompile(`(?im)^(ATTACH[\s\w]+VIEW[^(]+)(\s+AS\s+SELECT.+)`)
var createObjRe = regexp.MustCompile(`(?is)^(CREATE [^(]+)(\(.+)`)
var onClusterRe = regexp.MustCompile(`(?im)\s+ON\s+CLUSTER\s+`)
var distributedRE = regexp.MustCompile(`(Distributed)\(([^,]+),([^)]+)\)`)

// CreateTable - create ClickHouse table
func (ch *ClickHouse) CreateTable(table Table, query string, dropTable, ignoreDependencies bool, onCluster string, version int) error {
	var err error
	if dropTable {
		if err = ch.DropTable(table, query, onCluster, ignoreDependencies, version); err != nil {
			return err
		}
	}

	if version > 19000000 && onCluster != "" && !onClusterRe.MatchString(query) {
		tryMatchReList := []*regexp.Regexp{attachViewToClauseRe, attachViewSelectRe, createViewToClauseRe, createViewSelectRe, createObjRe}
		for _, tryMatchRe := range tryMatchReList {
			if tryMatchRe.MatchString(query) {
				query = tryMatchRe.ReplaceAllString(query, "$1 ON CLUSTER '"+onCluster+"' $2")
				break
			}
		}
	}

	if !strings.Contains(query, table.Name) {
		return errors.New(fmt.Sprintf("schema query ```%s``` doesn't contains table name `%s`", query, table.Name))
	}

	// fix restore schema for legacy backup
	// see https://github.com/Altinity/clickhouse-backup/issues/268
	// https://github.com/Altinity/clickhouse-backup/issues/297
	// https://github.com/Altinity/clickhouse-backup/issues/331
	isOnlyTableWithQuotesPresent, err := regexp.Match(fmt.Sprintf("^CREATE [^(\\.]+ `%s`", table.Name), []byte(query))
	if err != nil {
		return err
	}
	isOnlyTableWithQuotesPresent = isOnlyTableWithQuotesPresent && !strings.Contains(query, fmt.Sprintf("`%s`.`%s`", table.Database, table.Name))

	isOnlyTablePresent, err := regexp.Match(fmt.Sprintf("^CREATE [^(\\.]+ %s", table.Name), []byte(query))
	if err != nil {
		return err
	}
	isOnlyTablePresent = isOnlyTablePresent && !strings.Contains(query, fmt.Sprintf("%s.%s", table.Database, table.Name))
	if isOnlyTableWithQuotesPresent && table.Database != "" {
		query = strings.Replace(query, fmt.Sprintf("`%s`", table.Name), fmt.Sprintf("`%s`.`%s`", table.Database, table.Name), 1)
	} else if isOnlyTablePresent && table.Database != "" {
		query = strings.Replace(query, fmt.Sprintf("%s", table.Name), fmt.Sprintf("%s.%s", table.Database, table.Name), 1)
	}

	// https://github.com/Altinity/clickhouse-backup/issues/574, replace ENGINE=Distributed to new cluster name
	if onCluster != "" && distributedRE.MatchString(query) {
		matches := distributedRE.FindAllStringSubmatch(query, -1)
		if onCluster != strings.Trim(matches[0][2], "'\" ") {
			log.Warn().Msgf("Will replace cluster ENGINE=Distributed %s -> %s", matches[0][2], onCluster)
			query = distributedRE.ReplaceAllString(query, fmt.Sprintf("${1}(%s,${3})", onCluster))
		}
	}

	if err := ch.Query(query); err != nil {
		return err
	}
	return nil
}

// GetConn - return current connection
func (ch *ClickHouse) GetConn() driver.Conn {
	return ch.conn
}

func (ch *ClickHouse) IsClickhouseShadow(path string) bool {
	d, err := os.Open(path)
	if err != nil {
		return false
	}
	defer func() {
		if err := d.Close(); err != nil {
			log.Warn().Msgf("can't close directory %v", err)
		}
	}()
	names, err := d.Readdirnames(-1)
	if err != nil {
		return false
	}
	for _, name := range names {
		if name == "increment.txt" {
			continue
		}
		if _, err := strconv.Atoi(name); err != nil {
			return false
		}
	}
	return true
}

func (ch *ClickHouse) StructSelect(dest interface{}, query string, args ...interface{}) error {
	return ch.SelectContext(context.Background(), dest, query, args...)
}

func (ch *ClickHouse) QueryContext(ctx context.Context, query string, args ...interface{}) error {
	return ch.conn.Exec(ctx, ch.LogQuery(query, args...), args...)
}

func (ch *ClickHouse) Query(query string, args ...interface{}) error {
	return ch.conn.Exec(context.Background(), ch.LogQuery(query, args...), args...)
}

func (ch *ClickHouse) SelectContext(ctx context.Context, dest interface{}, query string, args ...interface{}) error {
	return ch.conn.Select(ctx, dest, ch.LogQuery(query, args...), args...)
}

func (ch *ClickHouse) Select(dest interface{}, query string, args ...interface{}) error {
	return ch.conn.Select(context.Background(), dest, ch.LogQuery(query, args...), args...)
}

func (ch *ClickHouse) SelectSingleRow(ctx context.Context, dest interface{}, query string, args ...interface{}) error {
	return ch.conn.QueryRow(ctx, ch.LogQuery(query, args...), args...).Scan(dest)
}

func (ch *ClickHouse) SelectSingleRowNoCtx(dest interface{}, query string, args ...interface{}) error {
	err := ch.conn.QueryRow(context.Background(), ch.LogQuery(query, args...), args...).Scan(dest)
	if err != nil && errors.Is(err, sql.ErrNoRows) {
		return nil
	}
	return err
}

func (ch *ClickHouse) LogQuery(query string, args ...interface{}) string {
	level := zerolog.InfoLevel
	if !ch.Config.LogSQLQueries {
		level = zerolog.DebugLevel
	}
	if len(args) > 0 {
		log.WithLevel(level).Msgf(strings.NewReplacer("\n", " ", "\r", " ", "\t", " ").Replace(fmt.Sprintf("%s with args %v", query, args)))
	} else {
		log.WithLevel(level).Msg(strings.NewReplacer("\n", " ", "\r", " ", "\t", " ").Replace(query))
	}
	return query
}

func (ch *ClickHouse) IsAtomic(database string) (bool, error) {
	var isDatabaseAtomic string
	if err := ch.SelectSingleRowNoCtx(&isDatabaseAtomic, fmt.Sprintf("SELECT engine FROM system.databases WHERE name = '%s'", database)); err != nil {
		return false, err
	}
	return isDatabaseAtomic == "Atomic", nil
}

// GetAccessManagementPath extract path from following sources system.user_directories, access_control_path from /var/lib/clickhouse/preprocessed_configs/config.xml, system.disks
func (ch *ClickHouse) GetAccessManagementPath(ctx context.Context, disks []Disk) (string, error) {
	accessPath := "/var/lib/clickhouse/access"
	rows := make([]struct {
		AccessPath string `ch:"access_path"`
	}, 0)
	if err := ch.SelectContext(ctx, &rows, "SELECT JSONExtractString(params,'path') AS access_path FROM system.user_directories WHERE type='local directory'"); err != nil || len(rows) == 0 {
		configFile, doc, err := ch.ParseXML(ctx, "config.xml")
		if err != nil {
			ch.Log.Warnf("can't parse config.xml from %s, error: %v", configFile, err)
		}
		if err == nil {
			accessControlPathNode := doc.SelectElement("access_control_path")
			if accessControlPathNode != nil {
				return accessControlPathNode.InnerText(), nil
			}
		}

		if disks == nil {
			disks, err = ch.GetDisks(ctx, false)
			if err != nil {
				return "", err
			}
		}
		for _, disk := range disks {
			if fInfo, err := os.Stat(path.Join(disk.Path, "access")); err == nil && fInfo.IsDir() {
				accessPath = path.Join(disk.Path, "access")
				break
			}
		}
	} else {
		accessPath = rows[0].AccessPath
	}
	return accessPath, nil
}

func (ch *ClickHouse) GetUserDefinedFunctions(ctx context.Context) ([]Function, error) {
	allFunctions := make([]Function, 0)
	allFunctionsSQL := "SELECT name, create_query FROM system.functions WHERE create_query!=''"
	var detectUDF uint64
	detectUDFSQL := "SELECT count() as cnt FROM system.columns WHERE database='system' AND table='functions' AND name='create_query' SETTINGS empty_result_for_aggregation_by_empty_set=0"
	if err := ch.SelectSingleRow(ctx, &detectUDF, detectUDFSQL); err != nil {
		return nil, err
	}
	if detectUDF == 0 {
		return allFunctions, nil
	}

	if err := ch.SelectContext(ctx, &allFunctions, allFunctionsSQL); err != nil {
		return nil, err
	}
	for i := range allFunctions {
		allFunctions[i].CreateQuery = strings.Replace(allFunctions[i].CreateQuery, "CREATE FUNCTION", "CREATE OR REPLACE FUNCTION", 1)
	}
	return allFunctions, nil
}

func (ch *ClickHouse) CreateUserDefinedFunction(name string, query string, cluster string) error {
	dropQuery := fmt.Sprintf("DROP FUNCTION IF EXISTS `%s`", name)
	if cluster != "" {
		dropQuery += fmt.Sprintf(" ON CLUSTER '%s'", cluster)
		query = strings.Replace(query, " AS ", fmt.Sprintf(" ON CLUSTER '%s' AS ", cluster), 1)
	}
	if err := ch.Query(dropQuery); err != nil {
		return err
	}
	return ch.Query(query)
}

func (ch *ClickHouse) CalculateMaxFileSize(ctx context.Context, cfg *config.Config) (int64, error) {
	var rows int64
	maxSizeQuery := "SELECT max(toInt64(bytes_on_disk * 1.02)) AS max_file_size FROM system.parts"
	if !cfg.General.UploadByPart {
		maxSizeQuery = "SELECT toInt64(max(data_by_disk) * 1.02) AS max_file_size FROM (SELECT disk_name, max(toInt64(bytes_on_disk)) data_by_disk FROM system.parts GROUP BY disk_name)"
	}
	if err := ch.SelectSingleRow(ctx, &rows, maxSizeQuery); err != nil {
		return 0, fmt.Errorf("can't calculate max(bytes_on_disk): %v", err)
	}
	return rows, nil
}

func (ch *ClickHouse) GetInProgressMutations(ctx context.Context, database string, table string) ([]metadata.MutationMetadata, error) {
	inProgressMutations := make([]metadata.MutationMetadata, 0)
	getInProgressMutationsQuery := "SELECT mutation_id, command FROM system.mutations WHERE is_done=0 AND database=? AND table=?"
	if err := ch.SelectContext(ctx, &inProgressMutations, getInProgressMutationsQuery, database, table); err != nil {
		return nil, fmt.Errorf("can't get in progress mutations: %v", err)
	}
	return inProgressMutations, nil
}

func (ch *ClickHouse) ApplyMacros(ctx context.Context, s string) (string, error) {
	var macrosExists uint64
	err := ch.SelectSingleRow(ctx, &macrosExists, "SELECT count() AS is_macros_exists FROM system.tables WHERE database='system' AND name='macros'  SETTINGS empty_result_for_aggregation_by_empty_set=0")
	if err != nil || macrosExists == 0 {
		return s, err
	}

	macros := make([]Macro, 0)
	err = ch.SelectContext(ctx, &macros, "SELECT macro, substitution FROM system.macros")
	if err != nil || len(macros) == 0 {
		return s, err
	}

	replaces := make([]string, len(macros)*2)
	for i, macro := range macros {
		replaces[i*2] = fmt.Sprintf("{%s}", macro.Macro)
		replaces[i*2+1] = fmt.Sprintf("%s", macro.Substitution)
	}
	s = strings.NewReplacer(replaces...).Replace(s)
	return s, nil
}

func (ch *ClickHouse) ApplyMutation(ctx context.Context, tableMetadata metadata.TableMetadata, mutation metadata.MutationMetadata) error {
	applyMutatoinSQL := fmt.Sprintf("ALTER TABLE `%s`.`%s` %s", tableMetadata.Database, tableMetadata.Table, mutation.Command)
	if err := ch.QueryContext(ctx, applyMutatoinSQL); err != nil {
		return err
	}
	return nil
}

// CheckReplicationInProgress allow to avoid concurrent ATTACH PART https://github.com/Altinity/clickhouse-backup/issues/474
func (ch *ClickHouse) CheckReplicationInProgress(table metadata.TableMetadata) (bool, error) {
	if ch.Config.CheckReplicasBeforeAttach && strings.Contains(table.Query, "Replicated") {
		existsReplicas := make([]struct {
			InProgress uint64 `ch:"replication_in_progress"`
		}, 0)
		if err := ch.Select(&existsReplicas, "SELECT sum(log_pointer + log_max_index + absolute_delay + queue_size)  AS replication_in_progress FROM system.replicas WHERE database=? and table=? SETTINGS empty_result_for_aggregation_by_empty_set=0", table.Database, table.Table); err != nil {
			return false, err
		}
		if len(existsReplicas) != 1 {
			return false, fmt.Errorf("invalid result for check exists replicas: %+v", existsReplicas)
		}
		if existsReplicas[0].InProgress > 0 {
			log.Warn().Msgf("%s.%s skipped cause system.replicas entry already exists and replication in progress from another replica", table.Database, table.Table)
			return false, nil
		} else {
			log.Info().Msgf("replication_in_progress status = %+v", existsReplicas)
		}
	}
	return true, nil
}

// CheckSystemPartsColumns check data parts types consistency https://github.com/Altinity/clickhouse-backup/issues/529#issuecomment-1554460504
func (ch *ClickHouse) CheckSystemPartsColumns(ctx context.Context, table *Table) error {
	if ch.isPartsColumnPresent == -1 {
		return nil
	}
	if ch.isPartsColumnPresent == 0 {
		isPartsColumn := make([]struct {
			Present uint64 `ch:"is_parts_column_present"`
		}, 0)
		if err := ch.SelectContext(ctx, &isPartsColumn, "SELECT count() is_parts_column_present FROM system.tables WHERE database='system' AND name='parts_columns'"); err != nil {
			return err
		}
		if len(isPartsColumn) != 1 || isPartsColumn[0].Present != 1 {
			ch.isPartsColumnPresent = -1
			return nil
		}
	}
	ch.isPartsColumnPresent = 1
	partColumnsDataTypes := make([]struct {
		Column string   `ch:"column"`
		Types  []string `ch:"uniq_types"`
	}, 0)
	partsColumnsSQL := "SELECT column, groupUniqArray(type) AS uniq_types " +
		"FROM system.parts_columns " +
		"WHERE active AND database=? AND table=? AND type NOT LIKE 'Enum%' AND type NOT LIKE 'Tuple(%' " +
		"GROUP BY column HAVING length(uniq_types) > 1"
	if err := ch.SelectContext(ctx, &partColumnsDataTypes, partsColumnsSQL, table.Database, table.Name); err != nil {
		return err
	}
<<<<<<< HEAD
	if len(isPartsColumnsInconsistent) > 0 {
		for i := range isPartsColumnsInconsistent {
			log.Error().Msgf("`%s`.`%s` have inconsistent data types %#v for \"%s\" column", table.Database, table.Name, isPartsColumnsInconsistent[i].Types, isPartsColumnsInconsistent[i].Column)
=======
	isPartColumnsInconsistentDataTypes := false
	if len(partColumnsDataTypes) > 0 {
		for i := range partColumnsDataTypes {
			isNullablePresent := false
			isNotNullablePresent := false
			for _, dataType := range partColumnsDataTypes[i].Types {
				if strings.Contains(dataType, "Nullable") {
					isNullablePresent = true
				} else {
					isNotNullablePresent = true
				}
			}
			if !isNullablePresent && isNotNullablePresent {
				ch.Log.Errorf("`%s`.`%s` have inconsistent data types %#v for \"%s\" column", table.Database, table.Name, partColumnsDataTypes[i].Types, partColumnsDataTypes[i].Column)
				isPartColumnsInconsistentDataTypes = true
			}
		}
		if isPartColumnsInconsistentDataTypes {
			return fmt.Errorf("`%s`.`%s` have inconsistent data types for active data part in system.parts_columns", table.Database, table.Name)
>>>>>>> 2d6ae283
		}
	}
	return nil
}

func (ch *ClickHouse) CheckSettingsExists(ctx context.Context, settings map[string]bool) (map[string]bool, error) {
	isSettingsPresent := make([]struct {
		Name      string `ch:"name"`
		IsPresent uint64 `ch:"is_present"`
	}, 0)
	queryStr := "SELECT name, count(*) as is_present FROM system.settings WHERE name IN ("
	args := make([]interface{}, 0, len(settings))
	for k := range settings {
		queryStr += "?, "
		args = append(args, k)
	}
	queryStr = queryStr[:len(queryStr)-2]
	queryStr += ") GROUP BY name"
	if err := ch.SelectContext(ctx, &isSettingsPresent, queryStr, args...); err != nil {
		return nil, err
	}
	for _, item := range isSettingsPresent {
		settings[item.Name] = item.IsPresent > 0
	}
	return settings, nil
}

func (ch *ClickHouse) GetPreprocessedConfigPath(ctx context.Context) (string, error) {
	metadataPath, err := ch.getMetadataPath(ctx)
	if err != nil {
		return "/var/lib/clickhouse/preprocessed_configs", err
	}
	paths := strings.Split(metadataPath, "/")
	return path.Join("/", path.Join(paths[:len(paths)-1]...), "preprocessed_configs"), nil
}

func (ch *ClickHouse) ParseXML(ctx context.Context, configName string) (configFile string, doc *xmlquery.Node, err error) {
	preprocessedConfigPath, err := ch.GetPreprocessedConfigPath(ctx)
	if err != nil {
		return "", nil, err
	}
	configFile = path.Join(preprocessedConfigPath, configName)
	f, err := os.Open(configFile)
	if err != nil {
		return "", nil, err
	}
	doc, err = xmlquery.Parse(f)
	if err != nil {
		return "", nil, err
	}
	return configFile, doc, nil
}

var preprocessedXMLSettings map[string]map[string]string

// GetPreprocessedXMLSettings - @todo think about from_end and from_zookeeper corner cases
func (ch *ClickHouse) GetPreprocessedXMLSettings(ctx context.Context, settingsXPath map[string]string, fileName string) (map[string]string, error) {
	preprocessedPath, err := ch.GetPreprocessedConfigPath(ctx)
	if err != nil {
		return nil, err
	}
	resultSettings := make(map[string]string, len(settingsXPath))
	if _, exists := preprocessedXMLSettings[fileName]; !exists {
		preprocessedXMLSettings[fileName] = make(map[string]string)
	}
	var doc *xmlquery.Node
	for settingName, xpathExpr := range settingsXPath {
		if value, exists := preprocessedXMLSettings[fileName][settingName]; exists {
			resultSettings[settingName] = value
		} else {
			if doc == nil {
				f, err := os.Open(path.Join(preprocessedPath, fileName))
				if err != nil {
					return nil, err
				}
				if doc, err = xmlquery.Parse(f); err != nil {
					return nil, err
				}
			}
			for _, node := range xmlquery.Find(doc, xpathExpr) {
				resultSettings[settingName] = node.InnerText()
			}
		}
	}
	return resultSettings, nil
}<|MERGE_RESOLUTION|>--- conflicted
+++ resolved
@@ -7,13 +7,6 @@
 	"database/sql"
 	"errors"
 	"fmt"
-<<<<<<< HEAD
-	"github.com/rs/zerolog"
-=======
-	"github.com/Altinity/clickhouse-backup/pkg/common"
-	"github.com/ClickHouse/clickhouse-go/v2/lib/driver"
-	"github.com/antchfx/xmlquery"
->>>>>>> 2d6ae283
 	"os"
 	"path"
 	"path/filepath"
@@ -27,6 +20,8 @@
 	"github.com/Altinity/clickhouse-backup/pkg/metadata"
 	"github.com/ClickHouse/clickhouse-go/v2"
 	"github.com/ClickHouse/clickhouse-go/v2/lib/driver"
+	"github.com/antchfx/xmlquery"
+	"github.com/rs/zerolog"
 	"github.com/rs/zerolog/log"
 )
 
@@ -698,13 +693,8 @@
 	}
 	query := fmt.Sprintf("ALTER TABLE `%s`.`%s` FREEZE %s;", table.Database, table.Name, withNameQuery)
 	if err := ch.QueryContext(ctx, query); err != nil {
-<<<<<<< HEAD
-		if (strings.Contains(err.Error(), "code: 60") || strings.Contains(err.Error(), "code: 81")) && ch.Config.IgnoreNotExistsErrorDuringFreeze {
+		if (strings.Contains(err.Error(), "code: 60") || strings.Contains(err.Error(), "code: 81") || strings.Contains(err.Error(), "code: 218")) && ch.Config.IgnoreNotExistsErrorDuringFreeze {
 			log.Warn().Msgf("can't freeze table: %v", err)
-=======
-		if (strings.Contains(err.Error(), "code: 60") || strings.Contains(err.Error(), "code: 81") || strings.Contains(err.Error(), "code: 218")) && ch.Config.IgnoreNotExistsErrorDuringFreeze {
-			ch.Log.Warnf("can't freeze table: %v", err)
->>>>>>> 2d6ae283
 			return nil
 		}
 		return fmt.Errorf("can't freeze table: %v", err)
@@ -1022,7 +1012,7 @@
 	if err := ch.SelectContext(ctx, &rows, "SELECT JSONExtractString(params,'path') AS access_path FROM system.user_directories WHERE type='local directory'"); err != nil || len(rows) == 0 {
 		configFile, doc, err := ch.ParseXML(ctx, "config.xml")
 		if err != nil {
-			ch.Log.Warnf("can't parse config.xml from %s, error: %v", configFile, err)
+			log.Warn().Msgf("can't parse config.xml from %s, error: %v", configFile, err)
 		}
 		if err == nil {
 			accessControlPathNode := doc.SelectElement("access_control_path")
@@ -1184,11 +1174,6 @@
 	if err := ch.SelectContext(ctx, &partColumnsDataTypes, partsColumnsSQL, table.Database, table.Name); err != nil {
 		return err
 	}
-<<<<<<< HEAD
-	if len(isPartsColumnsInconsistent) > 0 {
-		for i := range isPartsColumnsInconsistent {
-			log.Error().Msgf("`%s`.`%s` have inconsistent data types %#v for \"%s\" column", table.Database, table.Name, isPartsColumnsInconsistent[i].Types, isPartsColumnsInconsistent[i].Column)
-=======
 	isPartColumnsInconsistentDataTypes := false
 	if len(partColumnsDataTypes) > 0 {
 		for i := range partColumnsDataTypes {
@@ -1202,13 +1187,12 @@
 				}
 			}
 			if !isNullablePresent && isNotNullablePresent {
-				ch.Log.Errorf("`%s`.`%s` have inconsistent data types %#v for \"%s\" column", table.Database, table.Name, partColumnsDataTypes[i].Types, partColumnsDataTypes[i].Column)
+				log.Error().Msgf("`%s`.`%s` have inconsistent data types %#v for \"%s\" column", table.Database, table.Name, partColumnsDataTypes[i].Types, partColumnsDataTypes[i].Column)
 				isPartColumnsInconsistentDataTypes = true
 			}
 		}
 		if isPartColumnsInconsistentDataTypes {
 			return fmt.Errorf("`%s`.`%s` have inconsistent data types for active data part in system.parts_columns", table.Database, table.Name)
->>>>>>> 2d6ae283
 		}
 	}
 	return nil
