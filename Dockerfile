# syntax=docker/dockerfile:1
ARG CLICKHOUSE_VERSION=latest
ARG CLICKHOUSE_IMAGE=clickhouse/clickhouse-server

FROM ${CLICKHOUSE_IMAGE}:${CLICKHOUSE_VERSION} AS builder-base
USER root
# TODO remove ugly workaround for musl, https://www.perplexity.ai/search/2ead4c04-060a-4d78-a75f-f26835238438
RUN rm -fv /etc/apt/sources.list.d/clickhouse.list && \
    find /etc/apt/ -type f -name *.list -exec sed -i 's/ru.archive.ubuntu.com/archive.ubuntu.com/g' {} + && \
    ( apt-get update || true ) && \
    apt-get install -y --no-install-recommends gnupg ca-certificates wget && update-ca-certificates && \
    for srv in "keyserver.ubuntu.com" "pool.sks-keyservers.net" "keys.gnupg.net"; do host $srv; apt-key adv --keyserver $srv --recv-keys 52B59B1571A79DBC054901C0F6BC817356A3D45E; if [ $? -eq 0 ]; then break; fi; done && \
    DISTRIB_CODENAME=$(cat /etc/lsb-release | grep DISTRIB_CODENAME | cut -d "=" -f 2) && \
    echo ${DISTRIB_CODENAME} && \
    echo "deb https://ppa.launchpadcontent.net/longsleep/golang-backports/ubuntu ${DISTRIB_CODENAME} main" > /etc/apt/sources.list.d/golang.list && \
    echo "deb-src https://ppa.launchpadcontent.net/longsleep/golang-backports/ubuntu ${DISTRIB_CODENAME} main" >> /etc/apt/sources.list.d/golang.list && \
    ( apt-get update || true ) && \
<<<<<<< HEAD
    apt-get install -y --no-install-recommends libc-dev golang-1.21 make git gcc musl-dev musl-tools && \
=======
    apt-get install -y --no-install-recommends libc-dev golang-1.22 make git gcc musl-dev musl-tools && \
>>>>>>> 0a3a9f2a
    wget -q -P /root/ https://musl.cc/aarch64-linux-musl-cross.tgz && \
    tar -xvf /root/aarch64-linux-musl-cross.tgz -C /root/ && \
    mkdir -p /root/go/

<<<<<<< HEAD
RUN ln -nsfv /usr/lib/go-1.21/bin/go /usr/bin/go
VOLUME /root/.cache/go
ENV GOCACHE=/root/.cache/go
ENV GOPATH=/root/go/
ENV GOROOT=/usr/lib/go-1.21/
=======
RUN ln -nsfv /usr/lib/go-1.22/bin/go /usr/bin/go
VOLUME /root/.cache/go
ENV GOCACHE=/root/.cache/go
ENV GOPATH=/root/go/
ENV GOROOT=/usr/lib/go-1.22/
>>>>>>> 0a3a9f2a
RUN go env
WORKDIR /src/
# cache modules when go.mod go.sum changed
COPY go.mod go.sum ./
RUN --mount=type=cache,id=clickhouse-backup-gobuild,target=/root/ go mod download -x

FROM builder-base AS builder-race
ARG TARGETPLATFORM
COPY ./ /src/
RUN mkdir -p ./clickhouse-backup/
RUN --mount=type=cache,id=clickhouse-backup-gobuild,target=/root/ GOOS=$( echo ${TARGETPLATFORM} | cut -d "/" -f 1) GOARCH=$( echo ${TARGETPLATFORM} | cut -d "/" -f 2) CC=musl-gcc CGO_ENABLED=1 go build -cover -buildvcs=false -ldflags "-X 'main.version=race' -linkmode=external -extldflags '-static'" -race -o ./clickhouse-backup/clickhouse-backup-race ./cmd/clickhouse-backup
RUN cp -l ./clickhouse-backup/clickhouse-backup-race /bin/clickhouse-backup && echo "$(ldd ./clickhouse-backup/clickhouse-backup-race 2>&1 || true)" | grep -c "not a dynamic executable"
RUN --mount=type=cache,id=clickhouse-backup-gobuild,target=/root/ GOOS=$( echo ${TARGETPLATFORM} | cut -d "/" -f 1) GOARCH=$( echo ${TARGETPLATFORM} | cut -d "/" -f 2) GOEXPERIMENT=boringcrypto CC=musl-gcc CGO_ENABLED=1 go build -cover -buildvcs=false -ldflags "-X 'main.version=race-fips' -linkmode=external -extldflags '-static'" -race -o ./clickhouse-backup/clickhouse-backup-race-fips ./cmd/clickhouse-backup
RUN cp -l ./clickhouse-backup/clickhouse-backup-race-fips /bin/clickhouse-backup-fips && echo "$(ldd ./clickhouse-backup/clickhouse-backup-race-fips 2>&1 || true)" | grep -c "not a dynamic executable"
COPY entrypoint.sh /entrypoint.sh


FROM builder-base AS builder-docker
COPY ./ /src/
RUN mkdir -p ./build/
RUN --mount=type=cache,id=clickhouse-backup-gobuild,target=/root/ make build


FROM builder-base AS builder-fips
COPY ./ /src/
RUN mkdir -p ./build/
RUN --mount=type=cache,id=clickhouse-backup-gobuild,target=/root/ make build-fips


FROM scratch AS make-build-race
COPY --from=builder-race /src/clickhouse-backup/ /src/clickhouse-backup/
CMD /src/clickhouse-backup/clickhouse-backup-race --help


FROM scratch AS make-build-race-fips
COPY --from=builder-race /src/clickhouse-backup/ /src/clickhouse-backup/
CMD /src/clickhouse-backup/clickhouse-backup-race-fips --help


FROM scratch AS make-build-docker
ARG TARGETPLATFORM
COPY --from=builder-docker /src/build/ /src/build/
CMD /src/build/${TARGETPLATFORM}/clickhouse-backup --help


FROM scratch AS make-build-fips
ARG TARGETPLATFORM
COPY --from=builder-fips /src/build/ /src/build/
CMD /src/build/${TARGETPLATFORM}/clickhouse-backup-fips --help


FROM alpine:3.19 AS image_short
ARG TARGETPLATFORM
ARG VERSION=unknown
MAINTAINER Eugene Klimov <eklimov@altinity.com>
LABEL "org.opencontainers.image.version"=${VERSION}
LABEL "org.opencontainers.image.vendor"="Altinity Inc."
LABEL "org.opencontainers.image.licenses"="MIT"
LABEL "org.opencontainers.image.title"="Altinity Backup for ClickHouse"
LABEL "org.opencontainers.image.description"="A tool for easy ClickHouse backup and restore with support for many cloud and non-cloud storage types."
LABEL "org.opencontainers.image.source"="https://github.com/Altinity/clickhouse-backup"
LABEL "org.opencontainers.image.documentation"="https://github.com/Altinity/clickhouse-backup/blob/master/Manual.md"

RUN addgroup -S -g 101 clickhouse \
    && adduser -S -h /var/lib/clickhouse -s /bin/bash -G clickhouse -g "ClickHouse server" -u 101 clickhouse
RUN apk update && apk add --no-cache ca-certificates tzdata bash curl && update-ca-certificates
COPY entrypoint.sh /entrypoint.sh
RUN chmod +x /entrypoint.sh
COPY build/${TARGETPLATFORM}/clickhouse-backup /bin/clickhouse-backup
RUN chmod +x /bin/clickhouse-backup
# RUN apk add --no-cache libcap-setcap libcap-getcap && setcap cap_sys_nice=+ep /bin/clickhouse-backup
# USER clickhouse
ENTRYPOINT ["/entrypoint.sh"]
CMD [ "/bin/clickhouse-backup", "--help" ]


FROM image_short AS image_fips
ARG TARGETPLATFORM
ARG VERSION=unknown
LABEL "org.opencontainers.image.version"=${VERSION}
LABEL "org.opencontainers.image.vendor"="Altinity Inc."
LABEL "org.opencontainers.image.licenses"="MIT"
LABEL "org.opencontainers.image.title"="Altinity Backup for ClickHouse"
LABEL "org.opencontainers.image.description"="A tool for easy ClickHouse backup and restore with support for many cloud and non-cloud storage types."
LABEL "org.opencontainers.image.source"="https://github.com/Altinity/clickhouse-backup"
LABEL "org.opencontainers.image.documentation"="https://github.com/Altinity/clickhouse-backup/blob/master/Manual.md"

MAINTAINER Eugene Klimov <eklimov@altinity.com>
COPY build/${TARGETPLATFORM}/clickhouse-backup-fips /bin/clickhouse-backup
RUN chmod +x /bin/clickhouse-backup
# RUN apk add --no-cache libcap-setcap libcap-getcap && setcap cap_sys_nice=+ep /bin/clickhouse-backup


FROM ${CLICKHOUSE_IMAGE}:${CLICKHOUSE_VERSION} AS image_full
ARG TARGETPLATFORM
ARG VERSION=unknown
MAINTAINER Eugene Klimov <eklimov@altinity.com>
LABEL "org.opencontainers.image.version"=${VERSION}
LABEL "org.opencontainers.image.vendor"="Altinity Inc."
LABEL "org.opencontainers.image.licenses"="MIT"
LABEL "org.opencontainers.image.title"="Altinity Backup for ClickHouse"
LABEL "org.opencontainers.image.description"="A tool for easy ClickHouse backup and restore with support for many cloud and non-cloud storage types."
LABEL "org.opencontainers.image.source"="https://github.com/Altinity/clickhouse-backup"
LABEL "org.opencontainers.image.documentation"="https://github.com/Altinity/clickhouse-backup/blob/master/Manual.md"

RUN apt-get update && apt-get install -y gpg xxd bsdmainutils parallel && wget -qO- https://kopia.io/signing-key | gpg --dearmor -o /usr/share/keyrings/kopia-keyring.gpg && \
    echo "deb [signed-by=/usr/share/keyrings/kopia-keyring.gpg] https://packages.kopia.io/apt/ stable main" > /etc/apt/sources.list.d/kopia.list && \
    wget -c "https://github.com/mikefarah/yq/releases/latest/download/yq_linux_$(dpkg --print-architecture)" -O /usr/bin/yq && chmod +x /usr/bin/yq && \
    apt-get update -y && \
    apt-get install -y ca-certificates tzdata bash curl restic rsync rclone jq gpg kopia libcap2-bin && \
    update-ca-certificates && \
    rm -rf /var/lib/apt/lists/* && rm -rf /var/cache/apt/*

COPY entrypoint.sh /entrypoint.sh
RUN chmod +x /entrypoint.sh
COPY build/${TARGETPLATFORM}/clickhouse-backup /bin/clickhouse-backup
RUN chmod +x /bin/clickhouse-backup
# RUN apk add --no-cache libcap-setcap libcap-getcap && setcap cap_sys_nice=+ep /bin/clickhouse-backup
# USER clickhouse
ENTRYPOINT ["/entrypoint.sh"]
CMD [ "/bin/clickhouse-backup", "--help" ]<|MERGE_RESOLUTION|>--- conflicted
+++ resolved
@@ -15,28 +15,16 @@
     echo "deb https://ppa.launchpadcontent.net/longsleep/golang-backports/ubuntu ${DISTRIB_CODENAME} main" > /etc/apt/sources.list.d/golang.list && \
     echo "deb-src https://ppa.launchpadcontent.net/longsleep/golang-backports/ubuntu ${DISTRIB_CODENAME} main" >> /etc/apt/sources.list.d/golang.list && \
     ( apt-get update || true ) && \
-<<<<<<< HEAD
-    apt-get install -y --no-install-recommends libc-dev golang-1.21 make git gcc musl-dev musl-tools && \
-=======
     apt-get install -y --no-install-recommends libc-dev golang-1.22 make git gcc musl-dev musl-tools && \
->>>>>>> 0a3a9f2a
     wget -q -P /root/ https://musl.cc/aarch64-linux-musl-cross.tgz && \
     tar -xvf /root/aarch64-linux-musl-cross.tgz -C /root/ && \
     mkdir -p /root/go/
 
-<<<<<<< HEAD
-RUN ln -nsfv /usr/lib/go-1.21/bin/go /usr/bin/go
-VOLUME /root/.cache/go
-ENV GOCACHE=/root/.cache/go
-ENV GOPATH=/root/go/
-ENV GOROOT=/usr/lib/go-1.21/
-=======
 RUN ln -nsfv /usr/lib/go-1.22/bin/go /usr/bin/go
 VOLUME /root/.cache/go
 ENV GOCACHE=/root/.cache/go
 ENV GOPATH=/root/go/
 ENV GOROOT=/usr/lib/go-1.22/
->>>>>>> 0a3a9f2a
 RUN go env
 WORKDIR /src/
 # cache modules when go.mod go.sum changed
