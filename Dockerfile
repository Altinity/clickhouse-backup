--- conflicted
+++ resolved
@@ -1,20 +1,7 @@
-<<<<<<< HEAD
-#FROM scratch
-FROM alpine:3.12
-
-RUN addgroup -S -g 101 clickhouse \
-    && adduser -S -h /var/lib/clickhouse -s /bin/bash -G clickhouse -g "ClickHouse server" -u 101 clickhouse \
-    && mkdir -p /var/lib/clickhouse/backup /etc/clickhouse-backup \
-    && chown -R clickhouse:clickhouse /var/lib/clickhouse \
-    && chmod ugo+Xrw -R /var/lib/clickhouse /etc/clickhouse-backup
-
-RUN apk update && apk add --no-cache ca-certificates tzdata bash curl && update-ca-certificates
-=======
 FROM alpine:3.12
 
 RUN addgroup -S -g 101 clickhouse \
     && adduser -S -h /var/lib/clickhouse -s /bin/bash -G clickhouse -g "ClickHouse server" -u 101 clickhouse
->>>>>>> f158f249
 
 RUN apk update && apk add --no-cache ca-certificates tzdata bash curl && update-ca-certificates
 
@@ -23,14 +10,7 @@
 COPY clickhouse-backup/clickhouse-backup /bin/clickhouse-backup
 RUN chmod +x /bin/clickhouse-backup
 
-<<<<<<< HEAD
-USER clickhouse
-
-ENTRYPOINT [ "/bin/bash" ]
-CMD [ "-c", "/bin/clickhouse-backup --help" ]
-=======
 # USER clickhouse
 
 ENTRYPOINT ["/entrypoint.sh"]
-CMD [ "clickhouse-backup", "--help" ]
->>>>>>> f158f249
+CMD [ "clickhouse-backup", "--help" ]