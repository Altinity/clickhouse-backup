--- conflicted
+++ resolved
@@ -529,13 +529,10 @@
   credentials_file: ""         # GCS_CREDENTIALS_FILE
   credentials_json: ""         # GCS_CREDENTIALS_JSON
   credentials_json_encoded: "" # GCS_CREDENTIALS_JSON_ENCODED
-<<<<<<< HEAD
   # look https://cloud.google.com/storage/docs/authentication/managing-hmackeys#create how to get HMAC keys for access to bucket
   embedded_access_key: ""      # GCS_EMBEDDED_ACCESS_KEY, use it when `use_embedded_backup_restore: true`, `embedded_backup_disk: ""`, `remote_storage: gcs`
   embedded_secret_key: ""      # GCS_EMBEDDED_SECRET_KEY, use it when `use_embedded_backup_restore: true`, `embedded_backup_disk: ""`, `remote_storage: gcs`
-=======
   skip_credentials: false      # GCS_SKIP_CREDENTIALS, skip add credentials to requests to allow anonymous access to bucket
->>>>>>> 25e80e49
   endpoint: ""                 # GCS_ENDPOINT, use it for custom GCS endpoint/compatible storage. For example, when using custom endpoint via private service connect
   bucket: ""                   # GCS_BUCKET
   path: ""                     # GCS_PATH, `system.macros` values can be applied as {macro_name}
