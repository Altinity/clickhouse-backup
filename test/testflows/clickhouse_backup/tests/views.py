from testflows.core import *
from testflows.asserts import *

from clickhouse_backup.requirements.requirements import *
from clickhouse_backup.tests.common import *
from clickhouse_backup.tests.steps import *


@TestOutline
def views_outline(self, view_name, view_create_query, view_contents_query):
    """Test that view is handled properly by clickhouse-backup.
    """
    clickhouse = self.context.nodes[0]
    backup = self.context.backup
    base_table_name = self.context.views_base_name

    try:
        with Given(f"I create {view_name}"):
            clickhouse.query(view_create_query)
            view_data = clickhouse.query(view_contents_query).output if view_contents_query else ""

        with And("I create backup"):
            backup.cmd(f"clickhouse-backup create {base_table_name}_{view_name}")

        with When("I drop view and original table"):
            clickhouse.query(f"DROP VIEW IF EXISTS {base_table_name}_{view_name} SYNC")
            drop_table(node=clickhouse, table_name=base_table_name)
            time.sleep(10)

        with Then("I restore"):
            backup.cmd(f"clickhouse-backup restore {base_table_name}_{view_name}")

        with And("I expect view restored"):
            r = clickhouse.query("SHOW TABLES").output

            with By(f"expect {base_table_name}_{view_name} exists"):
                assert f"{base_table_name}_{view_name}" in r, error()

            with By(f"expect {base_table_name}_{view_name} restored"):
                assert clickhouse.query(view_contents_query).output == view_data, error()

    finally:
        with Finally("I remove backup"):
            backup.cmd(f"clickhouse-backup delete local {base_table_name}_{view_name}")

        with And("I drop view"):
            clickhouse.query(f"DROP VIEW IF EXISTS {base_table_name}_{view_name} SYNC")


@TestScenario
@Requirements(
    RQ_SRS_013_ClickHouse_BackupUtility_Views_View("1.0")
)
def view(self):
    """Test that view is handled properly by clickhouse-backup.
    """
    base_table_name = self.context.views_base_name

    views_outline(view_name="sview", view_contents_query=f"SELECT * FROM {base_table_name}_sview",
                  view_create_query=f"CREATE VIEW {base_table_name}_sview AS "
                                    f"SELECT Version, Path, Time FROM default.{base_table_name}")


@TestScenario
@Requirements(
    RQ_SRS_013_ClickHouse_BackupUtility_Views_MaterializedView("1.0"),
)
def materialized_view(self):
    """Test that materialized view is handled properly by clickhouse-backup.
    """
    base_table_name = self.context.views_base_name

    views_outline(view_name="mview", view_contents_query=f"SELECT * FROM {base_table_name}_mview",
                  view_create_query=f"CREATE MATERIALIZED VIEW {base_table_name}_mview ENGINE = MergeTree "
                                    f"ORDER BY Time POPULATE AS SELECT Version, Path, Time FROM default.{base_table_name}")


@TestScenario
@Requirements(
    RQ_SRS_013_ClickHouse_BackupUtility_Views_LiveView("1.0")
)
def live_view(self):
    """Test that live view is handled properly by clickhouse-backup.
    """
    base_table_name = self.context.views_base_name

    views_outline(view_name="lview", view_contents_query=f"SELECT * FROM {base_table_name}_lview",
                  view_create_query=f"CREATE LIVE VIEW {base_table_name}_lview AS "
                                    f"SELECT Version, Path, Time FROM default.{base_table_name}")

@TestScenario
@Requirements(
    RQ_SRS_013_ClickHouse_BackupUtility_Views_WindowView("1.0")
)
def window_view(self):
    """Test that window view is handled properly by clickhouse-backup.
    """
    base_table_name = self.context.views_base_name
<<<<<<< HEAD
    if os.environ['CLICKHOUSE_VERSION'] >= '22.6':
=======
    if os.environ.get('CLICKHOUSE_VERSION','22.3') >= '22.6':
>>>>>>> 18f02e66
        view_create_query=f"CREATE WINDOW VIEW {base_table_name}_wview " \
                          f"ENGINE AggregatingMergeTree() ORDER BY t AS SELECT count(Version) v, tumbleStart(w_id) t " \
                          f"FROM default.{base_table_name} GROUP BY tumble(Time, INTERVAL '10' SECOND) AS w_id"
    else:
        view_create_query=f"CREATE WINDOW VIEW {base_table_name}_wview " \
                          f"AS SELECT countState(Version) v, tumbleStart(w_id) AS date_start " \
                          f"FROM default.{base_table_name} GROUP BY tumble(Time, INTERVAL '10' SECOND) AS w_id"
    views_outline(view_name="wview", view_contents_query=f"DESCRIBE {base_table_name}_wview",
                  view_create_query=view_create_query)


@TestScenario
@Requirements(
    RQ_SRS_013_ClickHouse_BackupUtility_Views_NestedViews("1.0")
)
def nested_views(self):
    """Test that nested views are handled properly by clickhouse-backup.
    """
    clickhouse = self.context.nodes[0]
    backup = self.context.backup
    base_table_name = self.context.views_base_name

    try:
        with Given("I create views"):
            with By("I create View"):
                clickhouse.query(f"CREATE VIEW {base_table_name}_sview AS SELECT Version, Path, Time FROM default.{base_table_name}")

            with And("I create nested View"):
                clickhouse.query(f"CREATE VIEW {base_table_name}_nview AS SELECT Version, Time FROM default.{base_table_name}_sview")
                view_data = clickhouse.query(f"SELECT * FROM {base_table_name}_nview").output

        with When("I create backup"):
            backup.cmd(f"clickhouse-backup create {base_table_name}")

        with And("I drop original table and views"):
            drop_table(node=clickhouse, table_name=f"{base_table_name}_nview")
            drop_table(node=clickhouse, table_name=f"{base_table_name}_sview")
            drop_table(node=clickhouse, table_name=base_table_name)

        with Then("I restore"):
            backup.cmd(f"clickhouse-backup restore {base_table_name}")

        with And("I expect view restored"):
            r = clickhouse.query("SHOW TABLES").output

            assert f"{base_table_name}_nview" in r, error()

            with By(f"expect {base_table_name}_nview restored"):
                assert clickhouse.query(f"SELECT * FROM default.{base_table_name}_nview").output == view_data, error()

    finally:
        with Finally("I remove backup"):
            backup.cmd(f"clickhouse-backup delete local {base_table_name}")

        with And("I drop views"):
            drop_table(node=clickhouse, table_name=f"{base_table_name}_sview")
            drop_table(node=clickhouse, table_name=f"{base_table_name}_nview")


@TestFeature
@Requirements(
    RQ_SRS_013_ClickHouse_BackupUtility_Views_NestedViews("1.0")
)
def views(self):
    """Check proper handling of views.
    """
    self.context.views_base_name = "bp_view"
    clickhouse = self.context.nodes[0]

    try:
        with Given("I create base table"):
            create_and_populate_table(node=clickhouse, table_name=self.context.views_base_name, columns=self.context.columns)

        for scenario in loads(current_module(), Scenario, Suite):
            Scenario(run=scenario)

    finally:
        with Finally("I drop table"):
            drop_table(node=clickhouse, table_name=self.context.views_base_name)<|MERGE_RESOLUTION|>--- conflicted
+++ resolved
@@ -96,11 +96,7 @@
     """Test that window view is handled properly by clickhouse-backup.
     """
     base_table_name = self.context.views_base_name
-<<<<<<< HEAD
-    if os.environ['CLICKHOUSE_VERSION'] >= '22.6':
-=======
     if os.environ.get('CLICKHOUSE_VERSION','22.3') >= '22.6':
->>>>>>> 18f02e66
         view_create_query=f"CREATE WINDOW VIEW {base_table_name}_wview " \
                           f"ENGINE AggregatingMergeTree() ORDER BY t AS SELECT count(Version) v, tumbleStart(w_id) t " \
                           f"FROM default.{base_table_name} GROUP BY tumble(Time, INTERVAL '10' SECOND) AS w_id"
